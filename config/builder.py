#!/usr/bin/env python

from __future__ import with_statement  # For python-2.5

import os, sys
import shutil
import tempfile

sys.path.insert(0, os.path.join(os.environ['PETSC_DIR'], 'config'))
sys.path.insert(0, os.path.join(os.environ['PETSC_DIR'], 'config', 'BuildSystem'))

import logger, script

regressionParameters = {'src/dm/impls/patch/examples/tests/ex1': [{'numProcs': 1, 'args': '-patch_size 2 -grid_size 6'},
                                                                  {'numProcs': 4, 'args': '-patch_size 2 -grid_size 4'},
                                                                  {'numProcs': 4, 'args': '-patch_size 2 -grid_size 4 -comm_size 1'},
                                                                  {'numProcs': 4, 'args': '-patch_size 2 -grid_size 4 -comm_size 2'},
                                                                  {'numProcs': 16, 'args': '-patch_size 2 -grid_size 8 -comm_size 2'}],
                        'src/mat/examples/tests/ex170':          [{'numProcs': 1, 'args': ''},
                                                                  {'numProcs': 1, 'args': '-testnum 1'},
                                                                  {'numProcs': 2, 'args': '-testnum 1'},
                                                                  {'numProcs': 1, 'args': '-testnum 2'},
                                                                  {'numProcs': 2, 'args': '-testnum 2'}],
                        'src/dm/impls/plex/examples/tests/ex1': [# CTetGen tests 0-1
                                                                 {'numProcs': 1, 'args': '-dim 3 -ctetgen_verbose 4 -dm_view ::ascii_info_detail -info -info_exclude null'},
                                                                 {'numProcs': 1, 'args': '-dim 3 -ctetgen_verbose 4 -refinement_limit 0.0625 -dm_view ::ascii_info_detail -info -info_exclude null'},
                                                                 # Test 2D LaTex and ASCII output 2-9
                                                                 {'numProcs': 1, 'args': '-dim 2 -dm_view ::ascii_latex'},
                                                                 {'numProcs': 1, 'args': '-dim 2 -dm_refine 1 -interpolate 1 -dm_view ::ascii_info_detail'},
                                                                 {'numProcs': 2, 'args': '-dim 2 -dm_refine 1 -interpolate 1 -test_partition -dm_view ::ascii_info_detail'},
                                                                 {'numProcs': 2, 'args': '-dim 2 -dm_refine 1 -interpolate 1 -test_partition -dm_view ::ascii_latex'},
                                                                 {'numProcs': 1, 'args': '-dim 2 -cell_simplex 0 -dm_view ::ascii_info_detail'},
                                                                 {'numProcs': 1, 'args': '-dim 2 -cell_simplex 0 -dm_refine 1 -dm_view ::ascii_info_detail'},
                                                                 {'numProcs': 2, 'args': '-dim 2 -cell_simplex 0 -dm_refine 1 -interpolate 1 -dm_view ::ascii_info_detail'},
                                                                 {'numProcs': 2, 'args': '-dim 2 -cell_simplex 0 -dm_refine 1 -interpolate 1 -test_partition -dm_view ::ascii_latex'},
                                                                 # CGNS tests 10-11 (need to find smaller test meshes)
                                                                 {'numProcs': 1, 'args': '-filename %(meshes)s/tut21.cgns -interpolate 1 -dm_view', 'requires': ['cgns']},
                                                                 {'numProcs': 1, 'args': '-filename %(meshes)s/StaticMixer.cgns -interpolate 1 -dm_view', 'requires': ['cgns']},
                                                                 # Gmsh test 12
                                                                 {'numProcs': 1, 'args': '-filename %(meshes)s/doublet-tet.msh -interpolate 1 -dm_view'},
                                                                 # Parallel refinement tests with overlap 13-14
                                                                 {'numProcs': 2, 'args': '-dim 2 -cell_simplex 1 -dm_refine 1 -interpolate 1 -test_partition -overlap 1 -dm_view ::ascii_info_detail'},
                                                                 {'numProcs': 8, 'args': '-dim 2 -cell_simplex 1 -dm_refine 1 -interpolate 1 -test_partition -overlap 1 -dm_view ::ascii_info_detail'},
                                                                 # Gmsh mesh reader tests 15-18
                                                                 {'numProcs': 1, 'args': '-filename %(meshes)s/square.msh -interpolate 1 -dm_view'},
                                                                 {'numProcs': 1, 'args': '-filename %(meshes)s/square_bin.msh -interpolate 1 -dm_view'},
                                                                 {'numProcs': 3, 'args': '-filename %(meshes)s/square.msh -interpolate 1 -dm_view'},
                                                                 {'numProcs': 3, 'args': '-filename %(meshes)s/square_bin.msh -interpolate 1 -dm_view'},
                                                                 # Parallel simple partitioner tests 19-20
                                                                 {'numProcs': 2, 'args': '-dim 2 -cell_simplex 1 -dm_refine 0 -interpolate 0 -petscpartitioner_type simple -partition_view -dm_view ::ascii_info_detail'},
                                                                 {'numProcs': 8, 'args': '-dim 2 -cell_simplex 1 -dm_refine 1 -interpolate 1 -petscpartitioner_type simple -partition_view -dm_view ::ascii_info_detail'},
                                                                 # Fluent mesh reader tests 21-24
                                                                 {'numProcs': 1, 'args': '-filename %(meshes)s/square.cas -interpolate 1 -dm_view'},
                                                                 {'numProcs': 3, 'args': '-filename %(meshes)s/square.cas -interpolate 1 -dm_view'},
                                                                 {'numProcs': 1, 'args': '-filename %(meshes)s/cube_5tets_ascii.cas -interpolate 1 -dm_view'},
                                                                 {'numProcs': 1, 'args': '-filename %(meshes)s/cube_5tets.cas -interpolate 1 -dm_view'},
                                                                 ],
                        'src/dm/impls/plex/examples/tests/ex3': [# 0-2 2D P_1 on a triangle
                                                                 {'numProcs': 1, 'args': '-petscspace_order 1 -num_comp 2 -qorder 1 -convergence'},
                                                                 {'numProcs': 1, 'args': '-petscspace_order 1 -num_comp 2 -qorder 1 -porder 1'},
                                                                 {'numProcs': 1, 'args': '-petscspace_order 1 -num_comp 2 -qorder 1 -porder 2'},
                                                                 # 3-5 3D P_1 on a tetrahedron
                                                                 {'numProcs': 1, 'args': '-dim 3 -petscspace_order 1 -num_comp 3 -qorder 1 -convergence'},
                                                                 {'numProcs': 1, 'args': '-dim 3 -petscspace_order 1 -num_comp 3 -qorder 1 -porder 1'},
                                                                 {'numProcs': 1, 'args': '-dim 3 -petscspace_order 1 -num_comp 3 -qorder 1 -porder 2'},
                                                                 # 6-8 2D P_2 on a triangle
                                                                 {'numProcs': 1, 'args': '-petscspace_order 2 -num_comp 2 -qorder 2 -convergence'},
                                                                 {'numProcs': 1, 'args': '-petscspace_order 2 -num_comp 2 -qorder 2 -porder 1'},
                                                                 {'numProcs': 1, 'args': '-petscspace_order 2 -num_comp 2 -qorder 2 -porder 2'},
                                                                 # 9-11 3D P_2 on a tetrahedron
                                                                 {'numProcs': 1, 'args': '-dim 3 -petscspace_order 2 -num_comp 3 -qorder 2 -convergence'},
                                                                 {'numProcs': 1, 'args': '-dim 3 -petscspace_order 2 -num_comp 3 -qorder 2 -porder 1'},
                                                                 {'numProcs': 1, 'args': '-dim 3 -petscspace_order 2 -num_comp 3 -qorder 2 -porder 2'},
                                                                 # 12-14 2D P_1 on a quadrilaterial
                                                                 {'numProcs': 1, 'args': '-simplex 0 -petscspace_order 1 -petscspace_poly_tensor 0 -num_comp 2 -qorder 1', 'requires': 'Broken'},
                                                                 {'numProcs': 1, 'args': '-simplex 0 -petscspace_order 1 -petscspace_poly_tensor 0 -num_comp 2 -qorder 1 -porder 1', 'requires': 'Broken'},
                                                                 {'numProcs': 1, 'args': '-simplex 0 -petscspace_order 1 -petscspace_poly_tensor 0 -num_comp 2 -qorder 1 -porder 2', 'requires': 'Broken'},
                                                                 # 15-17 2D Q_1 on a quadrilaterial
                                                                 {'numProcs': 1, 'args': '-simplex 0 -petscspace_order 1 -petscspace_poly_tensor 1 -num_comp 2 -qorder 1 -convergence'},
                                                                 {'numProcs': 1, 'args': '-simplex 0 -petscspace_order 1 -petscspace_poly_tensor 1 -num_comp 2 -qorder 1 -porder 1'},
                                                                 {'numProcs': 1, 'args': '-simplex 0 -petscspace_order 1 -petscspace_poly_tensor 1 -num_comp 2 -qorder 1 -porder 2'},
                                                                 # 18-20 2D Q_2 on a quadrilaterial
                                                                 {'numProcs': 1, 'args': '-simplex 0 -petscspace_order 2 -petscspace_poly_tensor 1 -num_comp 2 -qorder 2 -convergence'},
                                                                 {'numProcs': 1, 'args': '-simplex 0 -petscspace_order 2 -petscspace_poly_tensor 1 -num_comp 2 -qorder 2 -porder 1'},
                                                                 {'numProcs': 1, 'args': '-simplex 0 -petscspace_order 2 -petscspace_poly_tensor 1 -num_comp 2 -qorder 2 -porder 2'},
                                                                 # 21-24 2D P_3 on a triangle
                                                                 {'numProcs': 1, 'args': '-petscspace_order 3 -num_comp 2 -qorder 3 -convergence', 'requires': 'Broken'},
                                                                 {'numProcs': 1, 'args': '-petscspace_order 3 -num_comp 2 -qorder 3 -porder 1', 'requires': 'Broken'},
                                                                 {'numProcs': 1, 'args': '-petscspace_order 3 -num_comp 2 -qorder 3 -porder 2', 'requires': 'Broken'},
                                                                 {'numProcs': 1, 'args': '-petscspace_order 3 -num_comp 2 -qorder 3 -porder 3', 'requires': 'Broken'},
                                                                 # 25-27 2D P_1disc on a triangle
                                                                 {'numProcs': 1, 'args': '-petscspace_order 1 -petscdualspace_lagrange_continuity 0 -num_comp 2 -qorder 1 -convergence'},
                                                                 {'numProcs': 1, 'args': '-petscspace_order 1 -petscdualspace_lagrange_continuity 0 -num_comp 2 -qorder 1 -porder 1'},
                                                                 {'numProcs': 1, 'args': '-petscspace_order 1 -petscdualspace_lagrange_continuity 0 -num_comp 2 -qorder 1 -porder 2'},
                                                                 # 28-30 2D P_1disc on a quadrilateral
                                                                 {'numProcs': 1, 'args': '-simplex 0 -petscspace_order 1 -petscdualspace_lagrange_continuity 0 -num_comp 2 -qorder 1 -convergence'},
                                                                 {'numProcs': 1, 'args': '-simplex 0 -petscspace_order 1 -petscdualspace_lagrange_continuity 0 -num_comp 2 -qorder 1 -porder 1'},
                                                                 {'numProcs': 1, 'args': '-simplex 0 -petscspace_order 1 -petscdualspace_lagrange_continuity 0 -num_comp 2 -qorder 1 -porder 2'},
                                                                 # Test quadrature 2D P_1 on a triangle
                                                                 {'num': 'p1_quad_2', 'numProcs': 1, 'args': '-petscspace_order 1 -num_comp 2 -porder 1 -qorder 2'},
                                                                 {'num': 'p1_quad_5', 'numProcs': 1, 'args': '-petscspace_order 1 -num_comp 2 -porder 1 -qorder 5'},
                                                                 # Test quadrature 2D P_2 on a triangle
                                                                 {'num': 'p2_quad_3', 'numProcs': 1, 'args': '-petscspace_order 2 -num_comp 2 -porder 2 -qorder 3'},
                                                                 {'num': 'p2_quad_5', 'numProcs': 1, 'args': '-petscspace_order 2 -num_comp 2 -porder 2 -qorder 5'},
                                                                 # Test quadrature 2D Q_1 on a quadrilateral
                                                                 {'num': 'q1_quad_2', 'numProcs': 1, 'args': '-simplex 0 -petscspace_order 1 -petscspace_poly_tensor 1 -num_comp 2 -porder 1 -qorder 2'},
                                                                 {'num': 'q1_quad_5', 'numProcs': 1, 'args': '-simplex 0 -petscspace_order 1 -petscspace_poly_tensor 1 -num_comp 2 -porder 1 -qorder 5'},
                                                                 # Test quadrature 2D Q_2 on a quadrilateral
                                                                 {'num': 'q2_quad_3', 'numProcs': 1, 'args': '-simplex 0 -petscspace_order 2 -petscspace_poly_tensor 1 -num_comp 2 -porder 1 -qorder 3'},
                                                                 {'num': 'q2_quad_5', 'numProcs': 1, 'args': '-simplex 0 -petscspace_order 2 -petscspace_poly_tensor 1 -num_comp 2 -porder 1 -qorder 5'},
                                                                 ],
                        'src/dm/impls/plex/examples/tests/ex4': [# 2D Simplex 0-3
                                                                 {'numProcs': 1, 'args': '-dim 2 -cell_hybrid 0 -dm_view ::ascii_info_detail'},
                                                                 {'numProcs': 1, 'args': '-dim 2 -cell_hybrid 0 -num_refinements 1 -dm_view ::ascii_info_detail'},
                                                                 {'numProcs': 2, 'args': '-dim 2 -cell_hybrid 0 -dm_view ::ascii_info_detail'},
                                                                 {'numProcs': 2, 'args': '-dim 2 -cell_hybrid 0 -num_refinements 1 -dm_view ::ascii_info_detail'},
                                                                 # 2D Hybrid Simplex 4-7
                                                                 {'numProcs': 1, 'args': '-dim 2 -dm_view ::ascii_info_detail'},
                                                                 {'numProcs': 1, 'args': '-dim 2 -num_refinements 1 -dm_view ::ascii_info_detail'},
                                                                 {'numProcs': 2, 'args': '-dim 2 -dm_view ::ascii_info_detail'},
                                                                 {'numProcs': 2, 'args': '-dim 2 -num_refinements 1 -dm_view ::ascii_info_detail'},
                                                                 # 3D Simplex 8-11
                                                                 {'numProcs': 1, 'args': '-dim 3 -cell_hybrid 0 -num_refinements 1 -dm_view ::ascii_info_detail'},
                                                                 {'numProcs': 2, 'args': '-dim 3 -cell_hybrid 0 -num_refinements 1 -dm_view ::ascii_info_detail'},
                                                                 {'numProcs': 1, 'args': '-dim 3 -cell_hybrid 0 -test_num 1 -num_refinements 1 -dm_view ::ascii_info_detail'},
                                                                 {'numProcs': 2, 'args': '-dim 3 -cell_hybrid 0 -test_num 1 -num_refinements 1 -dm_view ::ascii_info_detail'},
                                                                 # 2D Quad 12-13
                                                                 {'numProcs': 1, 'args': '-dim 2 -cell_simplex 0 -cell_hybrid 0 -num_refinements 1 -dm_view ::ascii_info_detail'},
                                                                 {'numProcs': 2, 'args': '-dim 2 -cell_simplex 0 -cell_hybrid 0 -num_refinements 1 -dm_view ::ascii_info_detail'},
                                                                 # 3D Hex 14-15
                                                                 {'numProcs': 1, 'args': '-dim 3 -cell_simplex 0 -cell_hybrid 0 -num_refinements 1 -dm_view ::ascii_info_detail'},
                                                                 {'numProcs': 2, 'args': '-dim 3 -cell_simplex 0 -cell_hybrid 0 -num_refinements 1 -dm_view ::ascii_info_detail'},
                                                                 # 3D Hybrid Simplex 16-19
                                                                 {'numProcs': 1, 'args': '-dim 3 -num_refinements 1 -dm_view ::ascii_info_detail'},
                                                                 {'numProcs': 2, 'args': '-dim 3 -num_refinements 1 -dm_view ::ascii_info_detail'},
                                                                 {'numProcs': 1, 'args': '-dim 3 -test_num 1 -num_refinements 1 -dm_view ::ascii_info_detail'},
                                                                 {'numProcs': 2, 'args': '-dim 3 -test_num 1 -num_refinements 1 -dm_view ::ascii_info_detail'},
                                                                 # 3D Hybrid Hex 20-23
                                                                 {'numProcs': 1, 'args': '-dim 3 -cell_simplex 0 -num_refinements 1 -dm_view ::ascii_info_detail'},
                                                                 {'numProcs': 2, 'args': '-dim 3 -cell_simplex 0 -num_refinements 1 -dm_view ::ascii_info_detail'},
                                                                 {'numProcs': 1, 'args': '-dim 3 -cell_simplex 0 -test_num 1 -num_refinements 1 -dm_view ::ascii_info_detail'},
                                                                 {'numProcs': 2, 'args': '-dim 3 -cell_simplex 0 -test_num 1 -num_refinements 1 -dm_view ::ascii_info_detail'},
                                                                 # 2D Hybrid Simplex 24-24
                                                                 {'numProcs': 1, 'args': '-dim 2 -test_num 1 -num_refinements 1 -dm_view ::ascii_info_detail'},
                                                                 # 3D Multiple Refinement 25-26
                                                                 {'numProcs': 1, 'args': '-dim 3 -cell_hybrid 0 -test_num 2 -num_refinements 2 -dm_view ::ascii_info_detail'},
                                                                 {'numProcs': 1, 'args': '-dim 3 -cell_simplex 0 -cell_hybrid 0 -test_num 1 -num_refinements 2 -dm_view ::ascii_info_detail'},
                                                                 # 2D Hybrid Quad 27-28
                                                                 {'numProcs': 1, 'args': '-dim 2 -cell_simplex 0 -num_refinements 1 -dm_view ::ascii_info_detail'},
                                                                 {'numProcs': 2, 'args': '-dim 2 -cell_simplex 0 -num_refinements 1 -dm_view ::ascii_info_detail'},
                                                                 # 1D Simplex 29-31
                                                                 {'numProcs': 1, 'args': '-dim 1 -cell_hybrid 0 -dm_view ::ascii_info_detail'},
                                                                 {'numProcs': 1, 'args': '-dim 1 -cell_hybrid 0 -num_refinements 1 -dm_view ::ascii_info_detail'},
                                                                 {'numProcs': 1, 'args': '-dim 1 -cell_hybrid 0 -num_refinements 5 -dm_view ::ascii_info_detail'},
                                                                 # 2D Simplex 32-34
                                                                 {'numProcs': 1, 'args': '-dim 2 -cell_hybrid 0 -num_refinements 1 -uninterpolate -dm_view ::ascii_info_detail'},
                                                                 {'numProcs': 2, 'args': '-dim 2 -cell_hybrid 0 -num_refinements 1 -uninterpolate -dm_view ::ascii_info_detail'},
                                                                 {'numProcs': 2, 'args': '-dim 2 -cell_hybrid 0 -num_refinements 3 -uninterpolate -dm_view ::ascii_info_detail'},
                                                                 ],
                        'src/dm/impls/plex/examples/tests/ex5': [# 2D Simplex 0-1
                                                                 {'numProcs': 1, 'args': '-dim 2 -dm_view ::ascii_info_detail'},
                                                                 {'numProcs': 2, 'args': '-dim 2 -dm_view ::ascii_info_detail'},
                                                                 # 2D Quads 2-3
                                                                 {'numProcs': 1, 'args': '-dim 2 -cell_simplex 0 -dm_view ::ascii_info_detail'},
                                                                 {'numProcs': 2, 'args': '-dim 2 -cell_simplex 0 -dm_view ::ascii_info_detail'},
                                                                 # 3D Simplex 4-5
                                                                 {'numProcs': 1, 'args': '-dim 3 -dm_view ::ascii_info_detail'},
                                                                 {'numProcs': 2, 'args': '-dim 3 -dm_view ::ascii_info_detail'},
                                                                 # 3D Hex 6-7
                                                                 {'numProcs': 1, 'args': '-dim 3 -cell_simplex 0 -dm_view ::ascii_info_detail'},
                                                                 {'numProcs': 2, 'args': '-dim 3 -cell_simplex 0 -dm_view ::ascii_info_detail'},
                                                                 # Examples from PyLith 8-12
                                                                 {'numProcs': 1, 'args': '-dim 2 -test_num 1 -dm_view ::ascii_info_detail'},
                                                                 {'numProcs': 1, 'args': '-dim 3 -test_num 1 -dm_view ::ascii_info_detail'},
                                                                 {'numProcs': 1, 'args': '-dim 3 -cell_simplex 0 -test_num 1 -dm_view ::ascii_info_detail'},
                                                                 {'numProcs': 1, 'args': '-dim 2 -cell_simplex 0 -test_num 1 -dm_view ::ascii_info_detail'},
                                                                 {'numProcs': 1, 'args': '-dim 3 -cell_simplex 0 -test_num 2 -dm_view ::ascii_info_detail'},],
                        'src/dm/impls/plex/examples/tests/ex6': [{'numProcs': 1, 'args': '-malloc_dump'},
                                                                 {'numProcs': 1, 'args': '-malloc_dump -pend 10000'},
                                                                 {'numProcs': 1, 'args': '-malloc_dump -pend 10000 -fill 0.05'},
                                                                 {'numProcs': 1, 'args': '-malloc_dump -pend 10000 -fill 0.25'}],
                        'src/dm/impls/plex/examples/tests/ex7': [# Two cell test meshes 0-7
                                                                 {'numProcs': 1, 'args': '-dim 2 -dm_view ::ascii_info_detail'},
                                                                 {'numProcs': 2, 'args': '-dim 2 -dm_view ::ascii_info_detail'},
                                                                 {'numProcs': 1, 'args': '-dim 2 -cell_simplex 0 -dm_view ::ascii_info_detail'},
                                                                 {'numProcs': 2, 'args': '-dim 2 -cell_simplex 0 -dm_view ::ascii_info_detail'},
                                                                 {'numProcs': 1, 'args': '-dim 3 -dm_view ::ascii_info_detail'},
                                                                 {'numProcs': 2, 'args': '-dim 3 -dm_view ::ascii_info_detail'},
                                                                 {'numProcs': 1, 'args': '-dim 3 -cell_simplex 0 -dm_view ::ascii_info_detail'},
                                                                 {'numProcs': 2, 'args': '-dim 3 -cell_simplex 0 -dm_view ::ascii_info_detail'},
                                                                 # 2D Hybrid Mesh 8
                                                                 {'numProcs': 1, 'args': '-dim 2 -cell_simplex 0 -testnum 1 -dm_view ::ascii_info_detail'},
                                                                 # TetGen meshes 9-10
                                                                 {'numProcs': 1, 'args': '-dim 2 -use_generator -dm_view ::ascii_info_detail'},
                                                                 {'numProcs': 1, 'args': '-dim 3 -use_generator -dm_view ::ascii_info_detail'},
                                                                 # Cubit meshes 11
                                                                 {'numProcs': 1, 'args': '-dim 3 -filename %(meshes)s/blockcylinder-50.exo -dm_view ::ascii_info_detail'},
                                                                 #{'numProcs': 1, 'args': '-dim 3 -filename /PETSc3/petsc/blockcylinder-50.exo -dm_view ::ascii_info_detail'},
                                                                 #{'numProcs': 1, 'args': '-dim 3 -filename /PETSc3/petsc/blockcylinder-20.exo'},
                                                                 ],
                        'src/dm/impls/plex/examples/tests/ex8': [{'numProcs': 1, 'args': '-dm_view ::ascii_info_detail'},
                                                                 {'numProcs': 1, 'args': '-interpolate -dm_view ::ascii_info_detail'},
                                                                 {'numProcs': 1, 'args': '-transform'},
                                                                 {'numProcs': 1, 'args': '-interpolate -transform'},
                                                                 {'numProcs': 1, 'args': '-run_type file -filename %(meshes)s/simpleblock-100.exo -dm_view ::ascii_info_detail -v0 -1.5,-0.5,0.5,-0.5,-0.5,0.5,0.5,-0.5,0.5 -J 0.0,0.0,0.5,0.0,0.5,0.0,-0.5,0.0,0.0,0.0,0.0,0.5,0.0,0.5,0.0,-0.5,0.0,0.0,0.0,0.0,0.5,0.0,0.5,0.0,-0.5,0.0,0.0 -invJ 0.0,0.0,-2.0,0.0,2.0,0.0,2.0,0.0,0.0,0.0,0.0,-2.0,0.0,2.0,0.0,2.0,0.0,0.0,0.0,0.0,-2.0,0.0,2.0,0.0,2.0,0.0,0.0 -detJ 0.125,0.125,0.125', 'requires': ['exodusii']},
                                                                 {'numProcs': 1, 'args': '-interpolate -run_type file -filename %(meshes)s/simpleblock-100.exo -dm_view ::ascii_info_detail -v0 -1.5,-0.5,0.5,-0.5,-0.5,0.5,0.5,-0.5,0.5 -J 0.0,0.0,0.5,0.0,0.5,0.0,-0.5,0.0,0.0,0.0,0.0,0.5,0.0,0.5,0.0,-0.5,0.0,0.0,0.0,0.0,0.5,0.0,0.5,0.0,-0.5,0.0,0.0 -invJ 0.0,0.0,-2.0,0.0,2.0,0.0,2.0,0.0,0.0,0.0,0.0,-2.0,0.0,2.0,0.0,2.0,0.0,0.0,0.0,0.0,-2.0,0.0,2.0,0.0,2.0,0.0,0.0 -detJ 0.125,0.125,0.125 -centroid -1.0,0.0,0.0,0.0,0.0,0.0,1.0,0.0,0.0 -normal 0.0,0.0,0.0,0.0,0.0,0.0,0.0,0.0,0.0 -vol 1.0,1.0,1.0', 'requires': ['exodusii']}],
                        'src/dm/impls/plex/examples/tests/ex9': [# 2D Simplex P_1 scalar tests
                                                                 {'numProcs': 1, 'args': '-num_dof 1,0,0 -iterations 10000 \
                                                                  -max_cone_time 1.1e-8 -max_closure_time 1.3e-7 -max_vec_closure_time 3.6e-7'},
                                                                 {'numProcs': 1, 'args': '-refinement_limit 1.0e-5 -num_dof 1,0,0 -iterations 2 \
                                                                  -max_cone_time 2.1e-8 -max_closure_time 1.5e-7 -max_vec_closure_time 3.6e-7'},
                                                                 {'numProcs': 1, 'args': '-num_fields 1 -num_components 1 -num_dof 1,0,0 -iterations 10000 \
                                                                  -max_cone_time 1.1e-8 -max_closure_time 1.3e-7 -max_vec_closure_time 4.5e-7'},
                                                                 {'numProcs': 1, 'args': '-refinement_limit 1.0e-5 -num_fields 1 -num_components 1 -num_dof 1,0,0 -iterations 2 \
                                                                  -max_cone_time 2.1e-8 -max_closure_time 1.5e-7 -max_vec_closure_time 4.7e-7'},
                                                                 {'numProcs': 1, 'args': '-interpolate -num_dof 1,0,0 -iterations 10000 \
                                                                  -max_cone_time 1.1e-8 -max_closure_time 6.5e-7 -max_vec_closure_time 1.0e-6'},
                                                                 {'numProcs': 1, 'args': '-interpolate -refinement_limit 1.0e-4 -num_dof 1,0,0 -iterations 2 \
                                                                  -max_cone_time 2.1e-8 -max_closure_time 6.5e-7 -max_vec_closure_time 1.0e-6'},
                                                                 {'numProcs': 1, 'args': '-interpolate -num_fields 1 -num_components 1 -num_dof 1,0,0 -iterations 10000 \
                                                                  -max_cone_time 1.1e-8 -max_closure_time 6.5e-7 -max_vec_closure_time 1.1e-6'},
                                                                 {'numProcs': 1, 'args': '-interpolate -refinement_limit 1.0e-4 -num_fields 1 -num_components 1 -num_dof 1,0,0 -iterations 2 \
                                                                  -max_cone_time 2.1e-8 -max_closure_time 6.5e-7 -max_vec_closure_time 1.2e-6'},
                                                                 # 2D Simplex P_1 vector tests
                                                                 # 2D Simplex P_2 scalar tests
                                                                 # 2D Simplex P_2 vector tests
                                                                 # 2D Simplex P_2/P_1 vector/scalar tests
                                                                 # 2D Quad P_1 scalar tests
                                                                 # 2D Quad P_1 vector tests
                                                                 # 2D Quad P_2 scalar tests
                                                                 # 2D Quad P_2 vector tests
                                                                 # 3D Simplex P_1 scalar tests
                                                                 # 3D Simplex P_1 vector tests
                                                                 # 3D Simplex P_2 scalar tests
                                                                 # 3D Simplex P_2 vector tests
                                                                 # 3D Hex P_1 scalar tests
                                                                 # 3D Hex P_1 vector tests
                                                                 # 3D Hex P_2 scalar tests
                                                                 # 3D Hex P_2 vector tests
                                                                 ],
                        'src/dm/impls/plex/examples/tests/ex10': [# Two cell tests
                                                                  {'numProcs': 1, 'args': '-dim 2 -interpolate 1 -cell_simplex 1 -num_dof 1,0,0 -mat_view'},
                                                                  {'numProcs': 1, 'args': '-dim 2 -interpolate 1 -cell_simplex 0 -num_dof 1,0,0 -mat_view'},
                                                                  {'numProcs': 1, 'args': '-dim 3 -interpolate 1 -cell_simplex 1 -num_dof 1,0,0,0 -mat_view'},
                                                                  {'numProcs': 1, 'args': '-dim 3 -interpolate 1 -cell_simplex 0 -num_dof 1,0,0,0 -mat_view'},
                                                                  # Refined tests
                                                                  {'numProcs': 1, 'args': '-dim 2 -interpolate 1 -cell_simplex 1 -refinement_limit 0.00625 -num_dof 1,0,0'},
                                                                  {'numProcs': 1, 'args': '-dim 2 -interpolate 1 -cell_simplex 0 -refinement_uniform       -num_dof 1,0,0'},
                                                                  {'numProcs': 1, 'args': '-dim 3 -interpolate 1 -cell_simplex 1 -refinement_limit 0.00625 -num_dof 1,0,0,0'},
                                                                  {'numProcs': 1, 'args': '-dim 3 -interpolate 1 -cell_simplex 0 -refinement_uniform       -num_dof 1,0,0,0'},
                                                                  # Parallel tests
                                                                  ],
                        'src/dm/impls/plex/examples/tests/ex11': [{'numProcs': 1, 'args': ''}],
                        'src/dm/impls/plex/examples/tests/ex12': [{'numProcs': 1, 'args': '-dm_view ascii:mesh.tex:ascii_latex'},
                                                                  # Parallel, no overlap tests 1-2
                                                                  {'numProcs': 3, 'args': '-test_partition -dm_view ::ascii_info_detail'},
                                                                  {'numProcs': 8, 'args': '-test_partition -dm_view ::ascii_info_detail'},
                                                                  # Parallel, level-1 overlap tests 3-4
                                                                  {'numProcs': 3, 'args': '-test_partition -overlap 1 -dm_view ::ascii_info_detail'},
                                                                  {'numProcs': 8, 'args': '-test_partition -overlap 1 -dm_view ::ascii_info_detail'},
                                                                  # Parallel, level-2 overlap test 5
                                                                  {'numProcs': 8, 'args': '-test_partition -overlap 2 -dm_view ::ascii_info_detail'},
                                                                  # Parallel load balancing, test 6-7
                                                                  {'numProcs': 2, 'args': '-test_partition -overlap 1 -dm_view ::ascii_info_detail'},
                                                                  {'numProcs': 2, 'args': '-test_partition -overlap 1 -load_balance -dm_view ::ascii_info_detail'}],
                        'src/dm/impls/plex/examples/tests/ex13': [{'numProcs': 1, 'args': '-test_partition 0 -dm_view ascii::ascii_info_detail -oriented_dm_view ascii::ascii_info_detail -orientation_view'},
                                                                  {'numProcs': 2, 'args': '-dm_view ascii::ascii_info_detail -oriented_dm_view ascii::ascii_info_detail -orientation_view'},
                                                                  {'numProcs': 2, 'args': '-test_num 1 -dm_view ascii::ascii_info_detail -oriented_dm_view ascii::ascii_info_detail -orientation_view'},
                                                                  {'numProcs': 3, 'args': '-dm_view ascii::ascii_info_detail -oriented_dm_view ascii::ascii_info_detail -orientation_view'},
                                                                  ],
                        'src/dm/impls/plex/examples/tests/ex1f90': [{'numProcs': 1, 'args': ''}],
                        'src/dm/impls/plex/examples/tests/ex2f90': [{'numProcs': 1, 'args': ''}],
                        'src/dm/impls/plex/examples/tutorials/ex1': [{'numProcs': 1, 'args': ''},
                                                                     {'numProcs': 1, 'args': '-dim 3'},],
                        'src/dm/impls/plex/examples/tutorials/ex1f90': [{'numProcs': 1, 'args': ''},
                                                                        {'numProcs': 1, 'args': '-dim 3'},],
                        'src/dm/impls/plex/examples/tutorials/ex2': [# CGNS meshes 0-1
                                                                     {'numProcs': 1, 'args': '-filename %(meshes)s/tut21.cgns -interpolate 1', 'requires': ['cgns', 'Broken']},
                                                                     {'numProcs': 1, 'args': '-filename %(meshes)s/grid_c.cgns -interpolate 1', 'requires': ['cgns']},
                                                                     # Gmsh meshes 2-4
                                                                     {'numProcs': 1, 'args': '-filename %(meshes)s/doublet-tet.msh -interpolate 1'},
                                                                     {'numProcs': 1, 'args': '-filename %(meshes)s/square.msh -interpolate 1'},
                                                                     {'numProcs': 1, 'args': '-filename %(meshes)s/square_bin.msh -interpolate 1 -binary 1'},
                                                                     # Exodus meshes 5-9
                                                                     {'numProcs': 1, 'args': '-filename %(meshes)s/sevenside-quad.exo -interpolate 1', 'requires': ['exodusii']},
                                                                     {'numProcs': 1, 'args': '-filename %(meshes)s/sevenside-quad-15.exo -interpolate 1', 'requires': ['exodusii']},
                                                                     {'numProcs': 1, 'args': '-filename %(meshes)s/squaremotor-30.exo -interpolate 1', 'requires': ['exodusii']},
                                                                     {'numProcs': 1, 'args': '-filename %(meshes)s/blockcylinder-50.exo -interpolate 1', 'requires': ['exodusii']},
                                                                     {'numProcs': 1, 'args': '-filename %(meshes)s/simpleblock-100.exo -interpolate 1', 'requires': ['exodusii']},
                                                                     ],
                        'src/dm/impls/plex/examples/tutorials/ex5': [# Idempotence of saving/loading
                                                                     {'numProcs': 1, 'args': '-filename %(meshes)s/Rect-tri3.exo -dm_view ::ascii_info_detail', 'requires': ['exodusii']},
                                                                     {'numProcs': 2, 'args': '-filename %(meshes)s/Rect-tri3.exo -dm_view ::ascii_info_detail', 'requires': ['exodusii']},
                                                                     ],
                        'src/snes/examples/tutorials/ex12':   [# 2D serial P1 test 0-4
                                                               {'numProcs': 1, 'args': '-run_type test -refinement_limit 0.0    -bc_type dirichlet -interpolate 0 -petscspace_order 1 -show_initial -dm_plex_print_fem 1'},
                                                               {'numProcs': 1, 'args': '-run_type test -refinement_limit 0.0    -bc_type dirichlet -interpolate 1 -petscspace_order 1 -show_initial -dm_plex_print_fem 1'},
                                                               {'numProcs': 1, 'args': '-run_type test -refinement_limit 0.0625 -bc_type dirichlet -interpolate 1 -petscspace_order 1 -show_initial -dm_plex_print_fem 1'},
                                                               {'numProcs': 1, 'args': '-run_type test -refinement_limit 0.0    -bc_type neumann   -interpolate 1 -petscspace_order 1 -bd_petscspace_order 1 -show_initial -dm_plex_print_fem 1 -dm_view ::ascii_info_detail'},
                                                               {'numProcs': 1, 'args': '-run_type test -refinement_limit 0.0625 -bc_type neumann   -interpolate 1 -petscspace_order 1 -bd_petscspace_order 1 -show_initial -dm_plex_print_fem 1'},
                                                               # 2D serial P2 test 5-8
                                                               {'numProcs': 1, 'args': '-run_type test -refinement_limit 0.0    -bc_type dirichlet -interpolate 1 -petscspace_order 2 -show_initial -dm_plex_print_fem 1'},
                                                               {'numProcs': 1, 'args': '-run_type test -refinement_limit 0.0625 -bc_type dirichlet -interpolate 1 -petscspace_order 2 -show_initial -dm_plex_print_fem 1'},
                                                               {'numProcs': 1, 'args': '-run_type test -refinement_limit 0.0    -bc_type neumann   -interpolate 1 -petscspace_order 2 -bd_petscspace_order 2 -show_initial -dm_plex_print_fem 1 -dm_view ::ascii_info_detail'},
                                                               {'numProcs': 1, 'args': '-run_type test -refinement_limit 0.0625 -bc_type neumann   -interpolate 1 -petscspace_order 2 -bd_petscspace_order 2 -show_initial -dm_plex_print_fem 1 -dm_view ::ascii_info_detail'},
                                                               # 3D serial P1 test 9-12
                                                               {'numProcs': 1, 'args': '-run_type test -dim 3 -refinement_limit 0.0    -bc_type dirichlet -interpolate 0 -petscspace_order 1 -show_initial -dm_plex_print_fem 1 -dm_view'},
                                                               {'numProcs': 1, 'args': '-run_type test -dim 3 -refinement_limit 0.0    -bc_type dirichlet -interpolate 1 -petscspace_order 1 -show_initial -dm_plex_print_fem 1 -dm_view'},
                                                               {'numProcs': 1, 'args': '-run_type test -dim 3 -refinement_limit 0.0125 -bc_type dirichlet -interpolate 1 -petscspace_order 1 -show_initial -dm_plex_print_fem 1 -dm_view'},
                                                               {'numProcs': 1, 'args': '-run_type test -dim 3 -refinement_limit 0.0    -bc_type neumann   -interpolate 1 -petscspace_order 1 -bd_petscspace_order 1 -snes_fd -show_initial -dm_plex_print_fem 1 -dm_view'},
                                                               # Analytic variable coefficient 13-20
                                                               {'numProcs': 1, 'args': '-run_type test -refinement_limit 0.0    -variable_coefficient analytic -interpolate 1 -petscspace_order 1 -show_initial -dm_plex_print_fem 1'},
                                                               {'numProcs': 1, 'args': '-run_type test -refinement_limit 0.0625 -variable_coefficient analytic -interpolate 1 -petscspace_order 1 -show_initial -dm_plex_print_fem 1'},
                                                               {'numProcs': 1, 'args': '-run_type test -refinement_limit 0.0    -variable_coefficient analytic -interpolate 1 -petscspace_order 2 -show_initial -dm_plex_print_fem 1'},
                                                               {'numProcs': 1, 'args': '-run_type test -refinement_limit 0.0625 -variable_coefficient analytic -interpolate 1 -petscspace_order 2 -show_initial -dm_plex_print_fem 1'},
                                                               {'numProcs': 1, 'args': '-run_type test -dim 3 -refinement_limit 0.0    -variable_coefficient analytic -interpolate 1 -petscspace_order 1 -show_initial -dm_plex_print_fem 1'},
                                                               {'numProcs': 1, 'args': '-run_type test -dim 3 -refinement_limit 0.0125 -variable_coefficient analytic -interpolate 1 -petscspace_order 1 -show_initial -dm_plex_print_fem 1'},
                                                               {'numProcs': 1, 'args': '-run_type test -dim 3 -refinement_limit 0.0    -variable_coefficient analytic -interpolate 1 -petscspace_order 2 -show_initial -dm_plex_print_fem 1'},
                                                               {'numProcs': 1, 'args': '-run_type test -dim 3 -refinement_limit 0.0125 -variable_coefficient analytic -interpolate 1 -petscspace_order 2 -show_initial -dm_plex_print_fem 1'},
                                                               # P1 variable coefficient 21-28
                                                               {'numProcs': 1, 'args': '-run_type test -refinement_limit 0.0    -variable_coefficient field    -interpolate 1 -petscspace_order 1 -mat_petscspace_order 1 -show_initial -dm_plex_print_fem 1'},
                                                               {'numProcs': 1, 'args': '-run_type test -refinement_limit 0.0625 -variable_coefficient field    -interpolate 1 -petscspace_order 1 -mat_petscspace_order 1 -show_initial -dm_plex_print_fem 1'},
                                                               {'numProcs': 1, 'args': '-run_type test -refinement_limit 0.0    -variable_coefficient field    -interpolate 1 -petscspace_order 2 -mat_petscspace_order 1 -show_initial -dm_plex_print_fem 1'},
                                                               {'numProcs': 1, 'args': '-run_type test -refinement_limit 0.0625 -variable_coefficient field    -interpolate 1 -petscspace_order 2 -mat_petscspace_order 1 -show_initial -dm_plex_print_fem 1'},
                                                               {'numProcs': 1, 'args': '-run_type test -dim 3 -refinement_limit 0.0    -variable_coefficient field    -interpolate 1 -petscspace_order 1 -mat_petscspace_order 1 -show_initial -dm_plex_print_fem 1'},
                                                               {'numProcs': 1, 'args': '-run_type test -dim 3 -refinement_limit 0.0125 -variable_coefficient field    -interpolate 1 -petscspace_order 1 -mat_petscspace_order 1 -show_initial -dm_plex_print_fem 1'},
                                                               {'numProcs': 1, 'args': '-run_type test -dim 3 -refinement_limit 0.0    -variable_coefficient field    -interpolate 1 -petscspace_order 2 -mat_petscspace_order 1 -show_initial -dm_plex_print_fem 1'},
                                                               {'numProcs': 1, 'args': '-run_type test -dim 3 -refinement_limit 0.0125 -variable_coefficient field    -interpolate 1 -petscspace_order 2 -mat_petscspace_order 1 -show_initial -dm_plex_print_fem 1'},
                                                               # P0 variable coefficient 29-36
                                                               {'numProcs': 1, 'args': '-run_type test -refinement_limit 0.0    -variable_coefficient field    -interpolate 1 -petscspace_order 1 -show_initial -dm_plex_print_fem 1'},
                                                               {'numProcs': 1, 'args': '-run_type test -refinement_limit 0.0625 -variable_coefficient field    -interpolate 1 -petscspace_order 1 -show_initial -dm_plex_print_fem 1'},
                                                               {'numProcs': 1, 'args': '-run_type test -refinement_limit 0.0    -variable_coefficient field    -interpolate 1 -petscspace_order 2 -show_initial -dm_plex_print_fem 1'},
                                                               {'numProcs': 1, 'args': '-run_type test -refinement_limit 0.0625 -variable_coefficient field    -interpolate 1 -petscspace_order 2 -show_initial -dm_plex_print_fem 1'},
                                                               {'numProcs': 1, 'args': '-run_type test -dim 3 -refinement_limit 0.0    -variable_coefficient field    -interpolate 1 -petscspace_order 1 -show_initial -dm_plex_print_fem 1'},
                                                               {'numProcs': 1, 'args': '-run_type test -dim 3 -refinement_limit 0.0125 -variable_coefficient field    -interpolate 1 -petscspace_order 1 -show_initial -dm_plex_print_fem 1'},
                                                               {'numProcs': 1, 'args': '-run_type test -dim 3 -refinement_limit 0.0    -variable_coefficient field    -interpolate 1 -petscspace_order 2 -show_initial -dm_plex_print_fem 1'},
                                                               {'numProcs': 1, 'args': '-run_type test -dim 3 -refinement_limit 0.0125 -variable_coefficient field    -interpolate 1 -petscspace_order 2 -show_initial -dm_plex_print_fem 1'},
                                                               # Using ExodusII mesh 37-38 BROKEN
                                                               {'numProcs': 1, 'args': '-run_type test -f %(meshes)s/sevenside.exo -refinement_limit 0.0    -bc_type dirichlet -interpolate 1 -show_initial -dm_plex_print_fem 1 -dm_view',
                                                                'requires': ['exodusii', 'Broken']},
                                                               {'numProcs': 1, 'args': '-run_type test -dim 3 -f /Users/knepley/Downloads/kis_modell_tet2.exo -refinement_limit 0.0    -bc_type dirichlet -interpolate 1 -show_initial -dm_plex_print_fem 1 -dm_view',
                                                                'requires': ['exodusii', 'Broken']},
                                                               # Full solve 39-42
                                                               {'numProcs': 1, 'args': '-run_type full -refinement_limit 0.015625 -interpolate 1 -petscspace_order 2 -pc_type gamg -ksp_rtol 1.0e-10 -ksp_monitor_short -ksp_converged_reason -snes_monitor_short -snes_converged_reason'},
                                                               {'numProcs': 1, 'args': '-run_type full -refinement_limit 0.015625 -variable_coefficient nonlinear -interpolate 1 -petscspace_order 2 -pc_type svd -ksp_rtol 1.0e-10 -snes_monitor_short -snes_converged_reason'},
                                                               {'numProcs': 1, 'args': '-run_type full -refinement_limit 0.03125 -variable_coefficient nonlinear -interpolate 1 -petscspace_order 1 -snes_type fas -snes_fas_levels 2 -pc_type svd -ksp_rtol 1.0e-10 -fas_coarse_pc_type svd -fas_coarse_ksp_rtol 1.0e-10 -fas_coarse_snes_monitor_short -snes_monitor_short -snes_linesearch_type basic -fas_coarse_snes_linesearch_type basic -snes_converged_reason -dm_refine_hierarchy 1 -snes_view -fas_levels_1_snes_type newtonls -fas_levels_1_pc_type svd -fas_levels_1_ksp_rtol 1.0e-10 -fas_levels_1_snes_monitor_short'},
                                                               {'numProcs': 1, 'args': '-run_type full -refinement_limit 0.0625 -variable_coefficient nonlinear -interpolate 1 -petscspace_order 1 -snes_type fas -snes_fas_levels 3 -pc_type svd -ksp_rtol 1.0e-10 -fas_coarse_pc_type svd -fas_coarse_ksp_rtol 1.0e-10 -fas_coarse_snes_monitor_short -snes_monitor_short -snes_linesearch_type basic -fas_coarse_snes_linesearch_type basic -snes_converged_reason -dm_refine_hierarchy 2 -dm_plex_print_fem 0 -snes_view -fas_levels_1_snes_type newtonls -fas_levels_1_pc_type svd -fas_levels_1_ksp_rtol 1.0e-10 -fas_levels_1_snes_monitor_short -fas_levels_2_snes_type newtonls -fas_levels_2_pc_type svd -fas_levels_2_ksp_rtol 1.0e-10 -fas_levels_2_snes_monitor_short'},
                                                               # Restarting 0-1
                                                               {'num': 'restart_0', 'numProcs': 1, 'args': '-run_type test -refinement_limit 0.0    -bc_type dirichlet -interpolate 1 -petscspace_order 1 -dm_view hdf5:sol.h5 -vec_view hdf5:sol.h5::append'},
                                                               {'num': 'restart_1', 'numProcs': 1, 'args': '-run_type test -refinement_limit 0.0    -bc_type dirichlet -interpolate 1 -petscspace_order 1 -f sol.h5 -restart'},
                                                               # Periodicity 0
                                                               {'num': 'periodic_0', 'numProcs': 1, 'args': '-run_type full -refinement_limit 0.0    -bc_type dirichlet -interpolate 1 -petscspace_order 1'},
                                                               # FAS
                                                               {'num': 'fas_newton_0', 'numProcs': 1, 'args': '-run_type full -dm_refinement_limit 0.03125 -variable_coefficient nonlinear -interpolate 1 -petscspace_order 1 -snes_type fas -snes_fas_levels 2 -pc_type svd -ksp_rtol 1.0e-10 -fas_coarse_pc_type svd -fas_coarse_ksp_rtol 1.0e-10 -fas_coarse_snes_monitor_short -snes_monitor_short -snes_linesearch_type basic -fas_coarse_snes_linesearch_type basic -snes_converged_reason -dm_refine_hierarchy 1 -snes_view -fas_levels_1_snes_type newtonls -fas_levels_1_pc_type svd -fas_levels_1_ksp_rtol 1.0e-10 -fas_levels_1_snes_monitor_short'},
                                                               {'num': 'fas_ngs_0', 'numProcs': 1, 'args': '-run_type full -dm_refinement_limit 0.03125 -variable_coefficient nonlinear -interpolate 1 -petscspace_order 1 -snes_type fas -snes_fas_levels 2 -pc_type svd -ksp_rtol 1.0e-10 -fas_coarse_pc_type svd -fas_coarse_ksp_rtol 1.0e-10 -fas_coarse_snes_monitor_short -snes_monitor_short -snes_linesearch_type basic -fas_coarse_snes_linesearch_type basic -snes_converged_reason -dm_refine_hierarchy 1 -snes_view -fas_levels_1_snes_type ngs -fas_levels_1_snes_monitor_short'},
                                                               # Full runs with simplices
                                                               #   ASM
                                                               {'num': 'tri_q2q1_asm_lu', 'numProcs': 1, 'args': '-run_type full -dm_refine 3 -bc_type dirichlet -interpolate 1 -petscspace_order 1 -ksp_type gmres -ksp_gmres_restart 100 -ksp_rtol 1.0e-9 -pc_type asm -pc_asm_type restrict -pc_asm_blocks 4 -sub_pc_type lu -snes_monitor_short -ksp_monitor_short -snes_converged_reason -ksp_converged_reason -snes_view -show_solution 0', 'parser': 'Solver'},
                                                               {'num': 'tri_q2q1_msm_lu', 'numProcs': 1, 'args': '-run_type full -dm_refine 3 -bc_type dirichlet -interpolate 1 -petscspace_order 1 -ksp_type gmres -ksp_gmres_restart 100 -ksp_rtol 1.0e-9 -pc_type asm -pc_asm_type restrict -pc_asm_local_type multiplicative -pc_asm_blocks 4 -sub_pc_type lu -snes_monitor_short -ksp_monitor_short -snes_converged_reason -ksp_converged_reason -snes_view -show_solution 0', 'parser': 'Solver'},
                                                               {'num': 'tri_q2q1_asm_sor', 'numProcs': 1, 'args': '-run_type full -dm_refine 3 -bc_type dirichlet -interpolate 1 -petscspace_order 1 -ksp_type gmres -ksp_gmres_restart 100 -ksp_rtol 1.0e-9 -pc_type asm -pc_asm_type restrict -pc_asm_blocks 4 -sub_pc_type sor -snes_monitor_short -ksp_monitor_short -snes_converged_reason -ksp_converged_reason -snes_view -show_solution 0', 'parser': 'Solver'},
                                                               {'num': 'tri_q2q1_msm_sor', 'numProcs': 1, 'args': '-run_type full -dm_refine 3 -bc_type dirichlet -interpolate 1 -petscspace_order 1 -ksp_type gmres -ksp_gmres_restart 100 -ksp_rtol 1.0e-9 -pc_type asm -pc_asm_type restrict -pc_asm_local_type multiplicative -pc_asm_blocks 4 -sub_pc_type sor -snes_monitor_short -ksp_monitor_short -snes_converged_reason -ksp_converged_reason -snes_view -show_solution 0', 'parser': 'Solver'},
                                                               ],
                        'src/snes/examples/tutorials/ex33':   [{'numProcs': 1, 'args': '-snes_converged_reason -snes_monitor_short'}],
                        'src/snes/examples/tutorials/ex36':   [# 2D serial P2/P1 tests 0-1
                                                               {'numProcs': 1, 'args': ''}],
                        'src/snes/examples/tutorials/ex52':   [# 2D Laplacian 0-3
                                                               {'numProcs': 1, 'args': '-dm_view -refinement_limit 0.0 -petscspace_order 1 -compute_function', 'requires': ['cuda']},
                                                               {'numProcs': 1, 'args': '-dm_view -refinement_limit 0.0 -petscspace_order 1 -compute_function -batch', 'requires': ['cuda']},
                                                               {'numProcs': 1, 'args': '-dm_view -refinement_limit 0.0 -petscspace_order 1 -compute_function -batch -gpu', 'requires': ['cuda']},
                                                               {'numProcs': 1, 'args': '-dm_view -refinement_limit 0.0 -petscspace_order 1 -compute_function -batch -gpu -gpu_batches 2', 'requires': ['cuda']},
                                                               # 2D Laplacian refined 4-8
                                                               {'numProcs': 1, 'args': '-dm_view -refinement_limit 0.0625 -petscspace_order 1 -compute_function', 'requires': ['cuda']},
                                                               {'numProcs': 1, 'args': '-dm_view -refinement_limit 0.0625 -petscspace_order 1 -compute_function -batch', 'requires': ['cuda']},
                                                               {'numProcs': 1, 'args': '-dm_view -refinement_limit 0.0625 -petscspace_order 1 -compute_function -batch -gpu', 'requires': ['cuda']},
                                                               {'numProcs': 1, 'args': '-dm_view -refinement_limit 0.0625 -petscspace_order 1 -compute_function -batch -gpu -gpu_batches 2', 'requires': ['cuda']},
                                                               {'numProcs': 1, 'args': '-dm_view -refinement_limit 0.0625 -petscspace_order 1 -compute_function -batch -gpu -gpu_batches 4', 'requires': ['cuda']},
                                                               # 2D Elasticity 9-12
                                                               {'numProcs': 1, 'args': '-dm_view -refinement_limit 0.0 -petscspace_order 1 -compute_function -op_type elasticity', 'requires': ['cuda']},
                                                               {'numProcs': 1, 'args': '-dm_view -refinement_limit 0.0 -petscspace_order 1 -compute_function -op_type elasticity -batch', 'requires': ['cuda']},
                                                               {'numProcs': 1, 'args': '-dm_view -refinement_limit 0.0 -petscspace_order 1 -compute_function -op_type elasticity -batch -gpu', 'requires': ['cuda']},
                                                               {'numProcs': 1, 'args': '-dm_view -refinement_limit 0.0 -petscspace_order 1 -compute_function -op_type elasticity -batch -gpu -gpu_batches 2', 'requires': ['cuda']},
                                                               # 2D Elasticity refined 13-17
                                                               {'numProcs': 1, 'args': '-dm_view -refinement_limit 0.0625 -petscspace_order 1 -compute_function -op_type elasticity', 'requires': ['cuda']},
                                                               {'numProcs': 1, 'args': '-dm_view -refinement_limit 0.0625 -petscspace_order 1 -compute_function -op_type elasticity -batch', 'requires': ['cuda']},
                                                               {'numProcs': 1, 'args': '-dm_view -refinement_limit 0.0625 -petscspace_order 1 -compute_function -op_type elasticity -batch -gpu', 'requires': ['cuda']},
                                                               {'numProcs': 1, 'args': '-dm_view -refinement_limit 0.0625 -petscspace_order 1 -compute_function -op_type elasticity -batch -gpu -gpu_batches 2', 'requires': ['cuda']},
                                                               {'numProcs': 1, 'args': '-dm_view -refinement_limit 0.0625 -petscspace_order 1 -compute_function -op_type elasticity -batch -gpu -gpu_batches 4', 'requires': ['cuda']},
                                                               # 3D Laplacian 18-20
                                                               {'numProcs': 1, 'args': '-dim 3 -dm_view -refinement_limit 0.0 -petscspace_order 1 -compute_function', 'requires': ['cuda']},
                                                               {'numProcs': 1, 'args': '-dim 3 -dm_view -refinement_limit 0.0 -petscspace_order 1 -compute_function -batch', 'requires': ['cuda']},
                                                               {'numProcs': 1, 'args': '-dim 3 -dm_view -refinement_limit 0.0 -petscspace_order 1 -compute_function -batch -gpu', 'requires': ['cuda']},
                                                               # 3D Laplacian refined 21-24
                                                               {'numProcs': 1, 'args': '-dim 3 -dm_view -refinement_limit 0.0125 -petscspace_order 1 -compute_function', 'requires': ['cuda']},
                                                               {'numProcs': 1, 'args': '-dim 3 -dm_view -refinement_limit 0.0125 -petscspace_order 1 -compute_function -batch', 'requires': ['cuda']},
                                                               {'numProcs': 1, 'args': '-dim 3 -dm_view -refinement_limit 0.0125 -petscspace_order 1 -compute_function -batch -gpu', 'requires': ['cuda']},
                                                               {'numProcs': 1, 'args': '-dim 3 -dm_view -refinement_limit 0.0125 -petscspace_order 1 -compute_function -batch -gpu -gpu_batches 2', 'requires': ['cuda']},
                                                               # 3D Elasticity 25-27
                                                               {'numProcs': 1, 'args': '-dim 3 -dm_view -refinement_limit 0.0 -petscspace_order 1 -compute_function -op_type elasticity',
                                                                'requires': ['cuda']},
                                                               {'numProcs': 1, 'args': '-dim 3 -dm_view -refinement_limit 0.0 -petscspace_order 1 -compute_function -op_type elasticity -batch', 'requires': ['cuda']},
                                                               {'numProcs': 1, 'args': '-dim 3 -dm_view -refinement_limit 0.0 -petscspace_order 1 -compute_function -op_type elasticity -batch -gpu', 'requires': ['cuda']},
                                                               # 3D Elasticity refined 28-31
                                                               {'numProcs': 1, 'args': '-dim 3 -dm_view -refinement_limit 0.0125 -petscspace_order 1 -compute_function -op_type elasticity', 'requires': ['cuda']},
                                                               {'numProcs': 1, 'args': '-dim 3 -dm_view -refinement_limit 0.0125 -petscspace_order 1 -compute_function -op_type elasticity -batch', 'requires': ['cuda']},
                                                               {'numProcs': 1, 'args': '-dim 3 -dm_view -refinement_limit 0.0125 -petscspace_order 1 -compute_function -op_type elasticity -batch -gpu', 'requires': ['cuda']},
                                                               {'numProcs': 1, 'args': '-dim 3 -dm_view -refinement_limit 0.0125 -petscspace_order 1 -compute_function -op_type elasticity -batch -gpu -gpu_batches 2', 'requires': ['cuda']},
                                                               # 2D Laplacian OpenCL 32-35
                                                               {'numProcs': 1, 'args': '-dm_view -refinement_limit 0.0 -compute_function -petscspace_order 1 -petscfe_type basic -dm_plex_print_fem 1',
                                                                'requires': ['opencl']},
                                                               {'numProcs': 1, 'args': '-dm_view -refinement_limit 0.0 -compute_function -petscspace_order 1 -petscfe_type opencl -dm_plex_print_fem 1 -dm_plex_print_tol 1.0e-06',
                                                                'requires': ['opencl']},
                                                               {'numProcs': 1, 'args': '-dm_view -refinement_limit 0.0 -compute_function -petscspace_order 1 -petscfe_type opencl -petscfe_num_blocks 2 -dm_plex_print_fem 1 -dm_plex_print_tol 1.0e-06',
                                                                'requires': ['opencl']},
                                                               {'numProcs': 1, 'args': '-dm_view -refinement_limit 0.0 -compute_function -petscspace_order 1 -petscfe_type opencl -petscfe_num_blocks 2 -petscfe_num_batches 2 -dm_plex_print_fem 1 -dm_plex_print_tol 1.0e-06',
                                                                'requires': ['opencl']},
                                                               # 2D Laplacian Parallel Refinement 36-37
                                                               {'numProcs': 2, 'args': '-dm_view -interpolate -refinement_limit 0.0625 -petscspace_order 1 -refinement_uniform -compute_function -batch -gpu -gpu_batches 2', 'requires': ['opencl']},
                                                               {'numProcs': 2, 'args': '-dm_view -interpolate -refinement_limit 0.0625 -petscspace_order 1 -refinement_uniform -refinement_rounds 3 -compute_function -batch -gpu -gpu_batches 2', 'requires': ['opencl']},
                                                               ],
                        'src/snes/examples/tutorials/ex62':   [# 2D serial P1 tests 0-3
                                                               {'numProcs': 1, 'args': '-run_type test -refinement_limit 0.0    -bc_type dirichlet -interpolate 0 -vel_petscspace_order 1 -pres_petscspace_order 1 -show_initial -dm_plex_print_fem 1'},
                                                               {'numProcs': 1, 'args': '-run_type test -refinement_limit 0.0    -bc_type dirichlet -interpolate 1 -vel_petscspace_order 1 -pres_petscspace_order 1 -show_initial -dm_plex_print_fem 1'},
                                                               {'numProcs': 1, 'args': '-run_type test -refinement_limit 0.0625 -bc_type dirichlet -interpolate 0 -vel_petscspace_order 1 -pres_petscspace_order 1 -show_initial -dm_plex_print_fem 1'},
                                                               {'numProcs': 1, 'args': '-run_type test -refinement_limit 0.0625 -bc_type dirichlet -interpolate 1 -vel_petscspace_order 1 -pres_petscspace_order 1 -show_initial -dm_plex_print_fem 1'},
                                                               # 2D serial P2 tests 4-5
                                                               {'numProcs': 1, 'args': '-run_type test -refinement_limit 0.0    -bc_type dirichlet -interpolate 1 -vel_petscspace_order 2 -pres_petscspace_order 1 -show_initial -dm_plex_print_fem 1'},

                                                               {'numProcs': 1, 'args': '-run_type test -refinement_limit 0.0625 -bc_type dirichlet -interpolate 1 -vel_petscspace_order 2 -pres_petscspace_order 1 -show_initial -dm_plex_print_fem 1'},
                                                               # Parallel tests 6-17
                                                               {'numProcs': 2, 'args': '-run_type test -refinement_limit 0.0    -test_partition -bc_type dirichlet -interpolate 0 -vel_petscspace_order 1 -pres_petscspace_order 1 -dm_plex_print_fem 1'},
                                                               {'numProcs': 3, 'args': '-run_type test -refinement_limit 0.0    -test_partition -bc_type dirichlet -interpolate 0 -vel_petscspace_order 1 -pres_petscspace_order 1 -dm_plex_print_fem 1'},
                                                               {'numProcs': 5, 'args': '-run_type test -refinement_limit 0.0    -test_partition -bc_type dirichlet -interpolate 0 -vel_petscspace_order 1 -pres_petscspace_order 1 -dm_plex_print_fem 1'},
                                                               {'numProcs': 2, 'args': '-run_type test -refinement_limit 0.0    -test_partition -bc_type dirichlet -interpolate 1 -vel_petscspace_order 1 -pres_petscspace_order 1 -dm_plex_print_fem 1'},
                                                               {'numProcs': 3, 'args': '-run_type test -refinement_limit 0.0    -test_partition -bc_type dirichlet -interpolate 1 -vel_petscspace_order 1 -pres_petscspace_order 1 -dm_plex_print_fem 1'},
                                                               {'numProcs': 5, 'args': '-run_type test -refinement_limit 0.0    -test_partition -bc_type dirichlet -interpolate 1 -vel_petscspace_order 1 -pres_petscspace_order 1 -dm_plex_print_fem 1'},
                                                               {'numProcs': 2, 'args': '-run_type test -refinement_limit 0.0625 -test_partition -bc_type dirichlet -interpolate 0 -vel_petscspace_order 1 -pres_petscspace_order 1 -dm_plex_print_fem 1'},
                                                               {'numProcs': 3, 'args': '-run_type test -refinement_limit 0.0625 -test_partition -bc_type dirichlet -interpolate 0 -vel_petscspace_order 1 -pres_petscspace_order 1 -dm_plex_print_fem 1'},
                                                               {'numProcs': 5, 'args': '-run_type test -refinement_limit 0.0625 -test_partition -bc_type dirichlet -interpolate 0 -vel_petscspace_order 1 -pres_petscspace_order 1 -dm_plex_print_fem 1'},
                                                               {'numProcs': 2, 'args': '-run_type test -refinement_limit 0.0625 -test_partition -bc_type dirichlet -interpolate 1 -vel_petscspace_order 1 -pres_petscspace_order 1 -dm_plex_print_fem 1'},
                                                               {'numProcs': 3, 'args': '-run_type test -refinement_limit 0.0625 -test_partition -bc_type dirichlet -interpolate 1 -vel_petscspace_order 1 -pres_petscspace_order 1 -dm_plex_print_fem 1'},
                                                               {'numProcs': 5, 'args': '-run_type test -refinement_limit 0.0625 -test_partition -bc_type dirichlet -interpolate 1 -vel_petscspace_order 1 -pres_petscspace_order 1 -dm_plex_print_fem 1'},
                                                               # Full solutions 18-29
                                                               {'numProcs': 1, 'args': '-run_type full -refinement_limit 0.0625 -bc_type dirichlet -interpolate 0 -vel_petscspace_order 1 -pres_petscspace_order 1 -pc_type jacobi -ksp_rtol 1.0e-9 -snes_monitor_short -ksp_monitor_short -snes_converged_reason -ksp_converged_reason -snes_view', 'parser': 'Solver'},
                                                               {'numProcs': 2, 'args': '-run_type full -refinement_limit 0.0625 -bc_type dirichlet -interpolate 0 -vel_petscspace_order 1 -pres_petscspace_order 1 -pc_type jacobi -ksp_rtol 1.0e-9 -snes_monitor_short -ksp_monitor_short -snes_converged_reason -ksp_converged_reason -snes_view', 'parser': 'Solver'},
                                                               {'numProcs': 3, 'args': '-run_type full -refinement_limit 0.0625 -bc_type dirichlet -interpolate 0 -vel_petscspace_order 1 -pres_petscspace_order 1 -pc_type jacobi -ksp_rtol 1.0e-9 -snes_monitor_short -snes_converged_reason -snes_view', 'parser': 'Solver'},
                                                               {'numProcs': 5, 'args': '-run_type full -refinement_limit 0.0625 -bc_type dirichlet -interpolate 0 -vel_petscspace_order 1 -pres_petscspace_order 1 -pc_type jacobi -ksp_rtol 1.0e-10 -snes_monitor_short -snes_converged_reason -snes_view', 'parser': 'Solver'},
                                                               {'numProcs': 1, 'args': '-run_type full -refinement_limit 0.0625 -bc_type dirichlet -interpolate 1 -vel_petscspace_order 1 -pres_petscspace_order 1 -pc_type jacobi -ksp_rtol 1.0e-9 -snes_monitor_short -ksp_monitor_short -snes_converged_reason -ksp_converged_reason -snes_view', 'parser': 'Solver'},
                                                               {'numProcs': 2, 'args': '-run_type full -refinement_limit 0.0625 -bc_type dirichlet -interpolate 1 -vel_petscspace_order 1 -pres_petscspace_order 1 -pc_type jacobi -ksp_rtol 1.0e-9 -snes_monitor_short -ksp_monitor_short -snes_converged_reason -ksp_converged_reason -snes_view', 'parser': 'Solver'},
                                                               {'numProcs': 3, 'args': '-run_type full -refinement_limit 0.0625 -bc_type dirichlet -interpolate 1 -vel_petscspace_order 1 -pres_petscspace_order 1 -pc_type jacobi -ksp_rtol 1.0e-9 -snes_monitor_short -snes_converged_reason -snes_view', 'parser': 'Solver'},
                                                               {'numProcs': 5, 'args': '-run_type full -refinement_limit 0.0625 -bc_type dirichlet -interpolate 1 -vel_petscspace_order 1 -pres_petscspace_order 1 -pc_type jacobi -ksp_rtol 1.0e-9 -snes_monitor_short -snes_converged_reason -snes_view', 'parser': 'Solver'},
                                                               {'numProcs': 1, 'args': '-run_type full -refinement_limit 0.0625 -bc_type dirichlet -interpolate 1 -vel_petscspace_order 2 -pres_petscspace_order 1 -pc_type jacobi -ksp_rtol 1.0e-9 -snes_monitor_short -ksp_monitor_short -snes_converged_reason -ksp_converged_reason -snes_view', 'parser': 'Solver'},
                                                               {'numProcs': 2, 'args': '-run_type full -refinement_limit 0.0625 -bc_type dirichlet -interpolate 1 -vel_petscspace_order 2 -pres_petscspace_order 1 -pc_type jacobi -ksp_rtol 1.0e-9 -snes_monitor_short -ksp_monitor_short -snes_converged_reason -ksp_converged_reason -snes_view', 'parser': 'Solver'},
                                                               {'numProcs': 3, 'args': '-run_type full -refinement_limit 0.0625 -bc_type dirichlet -interpolate 1 -vel_petscspace_order 2 -pres_petscspace_order 1 -pc_type jacobi -ksp_rtol 1.0e-9 -snes_monitor_short -ksp_monitor_short -snes_converged_reason -ksp_converged_reason -snes_view', 'parser': 'Solver'},
                                                               {'numProcs': 5, 'args': '-run_type full -refinement_limit 0.0625 -bc_type dirichlet -interpolate 1 -vel_petscspace_order 2 -pres_petscspace_order 1 -pc_type jacobi -ksp_rtol 1.0e-9 -snes_monitor_short -ksp_monitor_short -snes_converged_reason -ksp_converged_reason -snes_view', 'parser': 'Solver'},
                                                               # Stokes preconditioners 30-36
                                                               #   Jacobi
                                                               {'numProcs': 1, 'args': '-run_type full -refinement_limit 0.00625 -bc_type dirichlet -interpolate 1 -vel_petscspace_order 2 -pres_petscspace_order 1 -ksp_gmres_restart 100 -pc_type jacobi -ksp_rtol 1.0e-9 -snes_monitor_short -ksp_monitor_short -snes_converged_reason -ksp_converged_reason -snes_view -show_solution 0', 'parser': 'Solver'},
                                                               #  Block diagonal \begin{pmatrix} A & 0 \\ 0 & I \end{pmatrix}
                                                               {'numProcs': 1, 'args': '-run_type full -refinement_limit 0.00625 -bc_type dirichlet -interpolate 1 -vel_petscspace_order 2 -pres_petscspace_order 1 -ksp_type fgmres -ksp_gmres_restart 100 -ksp_rtol 1.0e-9 -pc_type fieldsplit -pc_fieldsplit_type additive -fieldsplit_velocity_pc_type lu -fieldsplit_pressure_pc_type jacobi -snes_monitor_short -ksp_monitor_short -snes_converged_reason -ksp_converged_reason -snes_view -show_solution 0', 'parser': 'Solver'},
                                                               #  Block triangular \begin{pmatrix} A & B \\ 0 & I \end{pmatrix}
                                                               {'numProcs': 1, 'args': '-run_type full -refinement_limit 0.00625 -bc_type dirichlet -interpolate 1 -vel_petscspace_order 2 -pres_petscspace_order 1 -ksp_type fgmres -ksp_gmres_restart 100 -ksp_rtol 1.0e-9 -pc_type fieldsplit -pc_fieldsplit_type multiplicative -fieldsplit_velocity_pc_type lu -fieldsplit_pressure_pc_type jacobi -snes_monitor_short -ksp_monitor_short -snes_converged_reason -ksp_converged_reason -snes_view -show_solution 0', 'parser': 'Solver'},
                                                               #  Diagonal Schur complement \begin{pmatrix} A & 0 \\ 0 & S \end{pmatrix}
                                                               {'numProcs': 1, 'args': '-run_type full -refinement_limit 0.00625 -bc_type dirichlet -interpolate 1 -vel_petscspace_order 2 -pres_petscspace_order 1 -ksp_type fgmres -ksp_gmres_restart 100 -ksp_rtol 1.0e-9 -pc_type fieldsplit -pc_fieldsplit_type schur -pc_fieldsplit_schur_factorization_type diag -fieldsplit_pressure_ksp_rtol 1e-10 -fieldsplit_velocity_ksp_type gmres -fieldsplit_velocity_pc_type lu -fieldsplit_pressure_pc_type jacobi -snes_monitor_short -ksp_monitor_short -snes_converged_reason -ksp_converged_reason -snes_view -show_solution 0', 'parser': 'Solver'},
                                                               #  Upper triangular Schur complement \begin{pmatrix} A & B \\ 0 & S \end{pmatrix}
                                                               {'numProcs': 1, 'args': '-run_type full -refinement_limit 0.00625 -bc_type dirichlet -interpolate 1 -vel_petscspace_order 2 -pres_petscspace_order 1 -ksp_type fgmres -ksp_gmres_restart 100 -ksp_rtol 1.0e-9 -pc_type fieldsplit -pc_fieldsplit_type schur -pc_fieldsplit_schur_factorization_type upper -fieldsplit_pressure_ksp_rtol 1e-10 -fieldsplit_velocity_ksp_type gmres -fieldsplit_velocity_pc_type lu -fieldsplit_pressure_pc_type jacobi -snes_monitor_short -ksp_monitor_short -snes_converged_reason -ksp_converged_reason -snes_view -show_solution 0', 'parser': 'Solver'},
                                                               #  Lower triangular Schur complement \begin{pmatrix} A & B \\ 0 & S \end{pmatrix}
                                                               {'numProcs': 1, 'args': '-run_type full -refinement_limit 0.00625 -bc_type dirichlet -interpolate 1 -vel_petscspace_order 2 -pres_petscspace_order 1 -ksp_type fgmres -ksp_gmres_restart 100 -ksp_rtol 1.0e-9 -pc_type fieldsplit -pc_fieldsplit_type schur -pc_fieldsplit_schur_factorization_type lower -fieldsplit_pressure_ksp_rtol 1e-10 -fieldsplit_velocity_ksp_type gmres -fieldsplit_velocity_pc_type lu -fieldsplit_pressure_pc_type jacobi -snes_monitor_short -ksp_monitor_short -snes_converged_reason -ksp_converged_reason -snes_view -show_solution 0', 'parser': 'Solver'},
                                                               #  Full Schur complement \begin{pmatrix} I & 0 \\ B^T A^{-1} & I \end{pmatrix} \begin{pmatrix} A & 0 \\ 0 & S \end{pmatrix} \begin{pmatrix} I & A^{-1} B \\ 0 & I \end{pmatrix}
                                                               {'numProcs': 1, 'args': '-run_type full -refinement_limit 0.00625 -bc_type dirichlet -interpolate 1 -vel_petscspace_order 2 -pres_petscspace_order 1 -ksp_type fgmres -ksp_gmres_restart 100 -ksp_rtol 1.0e-9 -pc_type fieldsplit -pc_fieldsplit_type schur -pc_fieldsplit_schur_factorization_type full -fieldsplit_pressure_ksp_rtol 1e-10 -fieldsplit_velocity_ksp_type gmres -fieldsplit_velocity_pc_type lu -fieldsplit_pressure_pc_type jacobi -snes_monitor_short -ksp_monitor_short -snes_converged_reason -ksp_converged_reason -snes_view -show_solution 0', 'parser': 'Solver'},
                                                               #  SIMPLE \begin{pmatrix} I & 0 \\ B^T A^{-1} & I \end{pmatrix} \begin{pmatrix} A & 0 \\ 0 & B^T diag(A)^{-1} B \end{pmatrix} \begin{pmatrix} I & diag(A)^{-1} B \\ 0 & I \end{pmatrix}
                                                               #{'numProcs': 1, 'args': '-run_type full -refinement_limit 0.00625 -bc_type dirichlet -interpolate 1 -vel_petscspace_order 2 -pres_petscspace_order 1 -ksp_type fgmres -ksp_gmres_restart 100 -ksp_rtol 1.0e-9 -pc_type fieldsplit -pc_fieldsplit_type schur -pc_fieldsplit_schur_factorization_type full -fieldsplit_pressure_ksp_rtol 1e-10 -fieldsplit_velocity_ksp_type gmres -fieldsplit_velocity_pc_type lu -fieldsplit_pressure_pc_type jacobi -fieldsplit_pressure_inner_ksp_type preonly -fieldsplit_pressure_inner_pc_type jacobi -fieldsplit_pressure_upper_ksp_type preonly -fieldsplit_pressure_upper_pc_type jacobi -snes_monitor_short -ksp_monitor_short -snes_converged_reason -ksp_converged_reason -snes_view -show_solution 0', 'parser': 'Solver'},
                                                               #  SIMPLEC \begin{pmatrix} I & 0 \\ B^T A^{-1} & I \end{pmatrix} \begin{pmatrix} A & 0 \\ 0 & B^T rowsum(A)^{-1} B \end{pmatrix} \begin{pmatrix} I & rowsum(A)^{-1} B \\ 0 & I \end{pmatrix}
                                                               #{'numProcs': 1, 'args': '-run_type full -refinement_limit 0.00625 -bc_type dirichlet -interpolate 1 -vel_petscspace_order 2 -pres_petscspace_order 1 -ksp_type fgmres -ksp_gmres_restart 100 -ksp_rtol 1.0e-9 -pc_type fieldsplit -pc_fieldsplit_type schur -pc_fieldsplit_schur_factorization_type full -fieldsplit_pressure_ksp_rtol 1e-10 -fieldsplit_velocity_ksp_type gmres -fieldsplit_velocity_pc_type lu -fieldsplit_pressure_pc_type jacobi -fieldsplit_pressure_inner_ksp_type preonly -fieldsplit_pressure_inner_pc_type jacobi -fieldsplit_pressure_inner_pc_jacobi_type rowsum -fieldsplit_pressure_upper_ksp_type preonly -fieldsplit_pressure_upper_pc_type jacobi -fieldsplit_pressure_upper_pc_jacobi_type rowsum -snes_monitor_short -ksp_monitor_short -snes_converged_reason -ksp_converged_reason -snes_view -show_solution 0', 'parser': 'Solver'},
                                                               # Stokes preconditioners with MF Jacobian action 37-42
                                                               #   Jacobi
                                                               {'numProcs': 1, 'args': '-run_type full -refinement_limit 0.00625 -bc_type dirichlet -interpolate 1 -vel_petscspace_order 2 -pres_petscspace_order 1 -jacobian_mf -ksp_gmres_restart 100 -pc_type jacobi -ksp_rtol 1.0e-9 -snes_monitor_short -ksp_monitor_short -snes_converged_reason -ksp_converged_reason -snes_view -show_solution 0', 'parser': 'Solver', 'requires': 'Broken'},
                                                               #  Block diagonal \begin{pmatrix} A & 0 \\ 0 & I \end{pmatrix}
                                                               {'numProcs': 1, 'args': '-run_type full -refinement_limit 0.00625 -bc_type dirichlet -interpolate 1 -vel_petscspace_order 2 -pres_petscspace_order 1 -jacobian_mf -ksp_type fgmres -ksp_gmres_restart 100 -ksp_rtol 1.0e-9 -pc_type fieldsplit -pc_fieldsplit_type additive -fieldsplit_velocity_pc_type lu -fieldsplit_pressure_pc_type jacobi -snes_monitor_short -ksp_monitor_short -snes_converged_reason -ksp_converged_reason -snes_view -show_solution 0', 'parser': 'Solver', 'requires': 'Broken'},
                                                               #  Block triangular \begin{pmatrix} A & B \\ 0 & I \end{pmatrix}
                                                               {'numProcs': 1, 'args': '-run_type full -refinement_limit 0.00625 -bc_type dirichlet -interpolate 1 -vel_petscspace_order 2 -pres_petscspace_order 1 -jacobian_mf -ksp_type fgmres -ksp_gmres_restart 100 -ksp_rtol 1.0e-9 -pc_type fieldsplit -pc_fieldsplit_type multiplicative -fieldsplit_velocity_pc_type lu -fieldsplit_pressure_pc_type jacobi -snes_monitor_short -ksp_monitor_short -snes_converged_reason -ksp_converged_reason -snes_view -show_solution 0', 'parser': 'Solver', 'requires': 'Broken'},
                                                               #  Diagonal Schur complement \begin{pmatrix} A & 0 \\ 0 & S \end{pmatrix}
                                                               {'numProcs': 1, 'args': '-run_type full -refinement_limit 0.00625 -bc_type dirichlet -interpolate 1 -vel_petscspace_order 2 -pres_petscspace_order 1 -jacobian_mf -ksp_type fgmres -ksp_gmres_restart 100 -ksp_rtol 1.0e-9 -pc_type fieldsplit -pc_fieldsplit_type schur -pc_fieldsplit_schur_factorization_type diag -fieldsplit_pressure_ksp_rtol 1e-10 -fieldsplit_velocity_ksp_type gmres -fieldsplit_velocity_pc_type lu -fieldsplit_pressure_pc_type jacobi -snes_monitor_short -ksp_monitor_short -snes_converged_reason -ksp_converged_reason -snes_view -show_solution 0', 'parser': 'Solver', 'requires': 'Broken'},
                                                               #  Upper triangular Schur complement \begin{pmatrix} A & B \\ 0 & S \end{pmatrix}
                                                               {'numProcs': 1, 'args': '-run_type full -refinement_limit 0.00625 -bc_type dirichlet -interpolate 1 -vel_petscspace_order 2 -pres_petscspace_order 1 -jacobian_mf -ksp_type fgmres -ksp_gmres_restart 100 -ksp_rtol 1.0e-9 -pc_type fieldsplit -pc_fieldsplit_type schur -pc_fieldsplit_schur_factorization_type upper -fieldsplit_pressure_ksp_rtol 1e-10 -fieldsplit_velocity_ksp_type gmres -fieldsplit_velocity_pc_type lu -fieldsplit_pressure_pc_type jacobi -snes_monitor_short -ksp_monitor_short -snes_converged_reason -ksp_converged_reason -snes_view -show_solution 0', 'parser': 'Solver', 'requires': 'Broken'},
                                                               #  Lower triangular Schur complement \begin{pmatrix} A & B \\ 0 & S \end{pmatrix}
                                                               #{'numProcs': 1, 'args': '-run_type full -refinement_limit 0.00625 -bc_type dirichlet -interpolate 1 -vel_petscspace_order 2 -pres_petscspace_order 1 -jacobian_mf -ksp_type fgmres -ksp_gmres_restart 100 -ksp_rtol 1.0e-9 -pc_type fieldsplit -pc_fieldsplit_type schur -pc_fieldsplit_schur_factorization_type lower -fieldsplit_pressure_ksp_rtol 1e-10 -fieldsplit_velocity_ksp_type gmres -fieldsplit_velocity_pc_type lu -fieldsplit_pressure_pc_type jacobi -snes_monitor_short -ksp_monitor_short -snes_converged_reason -ksp_converged_reason -snes_view -show_solution 0', 'parser': 'Solver', 'requires': 'Broken'},
                                                               #  Full Schur complement \begin{pmatrix} A & B \\ B^T & S \end{pmatrix}
                                                               {'numProcs': 1, 'args': '-run_type full -refinement_limit 0.00625 -bc_type dirichlet -interpolate 1 -vel_petscspace_order 2 -pres_petscspace_order 1 -jacobian_mf -ksp_type fgmres -ksp_gmres_restart 100 -ksp_rtol 1.0e-9 -pc_type fieldsplit -pc_fieldsplit_type schur -pc_fieldsplit_schur_factorization_type full -fieldsplit_pressure_ksp_rtol 1e-10 -fieldsplit_velocity_ksp_type gmres -fieldsplit_velocity_pc_type lu -fieldsplit_pressure_pc_type jacobi -snes_monitor_short -ksp_monitor_short -snes_converged_reason -ksp_converged_reason -snes_view -show_solution 0', 'parser': 'Solver', 'requires': 'Broken'},
                                                               # 3D serial P1 tests 43-46
                                                               {'numProcs': 1, 'args': '-run_type test -dim 3 -refinement_limit 0.0    -bc_type dirichlet -interpolate 0 -vel_petscspace_order 1 -pres_petscspace_order 1 -show_initial -dm_plex_print_fem 1'},
                                                               {'numProcs': 1, 'args': '-run_type test -dim 3 -refinement_limit 0.0    -bc_type dirichlet -interpolate 1 -vel_petscspace_order 1 -pres_petscspace_order 1 -show_initial -dm_plex_print_fem 1'},
                                                               {'numProcs': 1, 'args': '-run_type test -dim 3 -refinement_limit 0.0125 -bc_type dirichlet -interpolate 0 -vel_petscspace_order 1 -pres_petscspace_order 1 -show_initial -dm_plex_print_fem 1'},
                                                               {'numProcs': 1, 'args': '-run_type test -dim 3 -refinement_limit 0.0125 -bc_type dirichlet -interpolate 1 -vel_petscspace_order 1 -pres_petscspace_order 1 -show_initial -dm_plex_print_fem 1'},
                                                               # Full runs with quads
                                                               #   FULL Schur with LU/Jacobi
                                                               {'num': 'quad_q2q1_full', 'numProcs': 1, 'args': '-run_type full -simplex 0 -refinement_limit 0.00625 -bc_type dirichlet -interpolate 1 -vel_petscspace_order 2 -vel_petscspace_poly_tensor -pres_petscspace_order 1 -pres_petscspace_poly_tensor -ksp_type fgmres -ksp_gmres_restart 10 -ksp_rtol 1.0e-9 -pc_type fieldsplit -pc_fieldsplit_type schur -pc_fieldsplit_schur_factorization_type full -fieldsplit_pressure_ksp_rtol 1e-10 -fieldsplit_velocity_ksp_type gmres -fieldsplit_velocity_pc_type lu -fieldsplit_pressure_pc_type jacobi -snes_monitor_short -ksp_monitor_short -snes_converged_reason -ksp_converged_reason -snes_view -show_solution 0', 'parser': 'Solver'},
                                                               {'num': 'quad_q2p1_full', 'numProcs': 1, 'args': '-run_type full -simplex 0 -refinement_limit 0.00625 -bc_type dirichlet -interpolate 1 -vel_petscspace_order 2 -vel_petscspace_poly_tensor -pres_petscspace_order 1 -pres_petscdualspace_lagrange_continuity 0 -ksp_type fgmres -ksp_gmres_restart 10 -ksp_rtol 1.0e-9 -pc_type fieldsplit -pc_fieldsplit_type schur -pc_fieldsplit_schur_factorization_type full -fieldsplit_pressure_ksp_rtol 1e-10 -fieldsplit_velocity_ksp_type gmres -fieldsplit_velocity_pc_type lu -fieldsplit_pressure_pc_type jacobi -snes_monitor_short -ksp_monitor_short -snes_converged_reason -ksp_converged_reason -snes_view -show_solution 0', 'parser': 'Solver'},
                                                               ],
<<<<<<< HEAD

                        'src/snes/examples/tutorials/ex67':   [{'numProcs': 1, 'args': '-dm_view -snes_monitor -ksp_monitor -snes_view',
                                                                'setup': 'bin/pythonscripts/PetscGenerateFEMQuadratureTensorProduct.py 2 1 2 1 laplacian 2 0 1 1 gradient src/snes/examples/tutorials/ex67.h'},
                                                               {'numProcs': 2, 'args': '-dm_view -snes_monitor -ksp_monitor -snes_view'}],
                        'src/snes/examples/tutorials/ex72':   [# 2D serial P1 tests 0-1
                                                               {'numProcs': 1, 'args': '-run_type test -refinement_limit 0.0    -bc_type dirichlet -show_initial -dm_plex_print_fem 1 -show_jacobian',
                                                                'setup': './bin/pythonscripts/PetscGenerateFEMQuadratureTensorProduct.py 2 1 2 1 laplacian 2 1 1 1 gradient src/snes/examples/tutorials/ex72.h'},
                                                               {'numProcs': 1, 'args': '-run_type test -refinement_limit 0.0625 -bc_type dirichlet -show_initial -dm_plex_print_fem 1 -show_jacobian'},
                                                               # 2D serial P2 tests 2-3
                                                               #{'numProcs': 1, 'args': '-run_type test -refinement_limit 0.0    -bc_type dirichlet -show_initial -dm_plex_print_fem 1 -show_jacobian',
                                                               # 'setup': './bin/pythonscripts/PetscGenerateFEMQuadratureTensorProduct.py 2 2 2 1 laplacian 2 1 1 1 gradient src/snes/examples/tutorials/ex62.h'},

                                                               #{'numProcs': 1, 'args': '-run_type test -refinement_limit 0.0625 -bc_type dirichlet -show_initial -dm_plex_print_fem 1 -show_jacobian'},
                                                               # Parallel tests 4-9
                                                               {'numProcs': 2, 'args': '-run_type test -refinement_limit 0.0    -bc_type dirichlet -show_jacobian',
                                                                'setup': './bin/pythonscripts/PetscGenerateFEMQuadratureTensorProduct.py 2 1 2 1 laplacian 2 1 1 1 gradient src/snes/examples/tutorials/ex72.h'},
                                                               {'numProcs': 3, 'args': '-run_type test -refinement_limit 0.0    -bc_type dirichlet -show_jacobian'},
                                                               {'numProcs': 2, 'args': '-run_type test -refinement_limit 0.0625 -bc_type dirichlet -show_jacobian'},
                                                               {'numProcs': 3, 'args': '-run_type test -refinement_limit 0.0625 -bc_type dirichlet -show_jacobian'},
                                                               {'numProcs': 5, 'args': '-run_type test -refinement_limit 0.0625 -bc_type dirichlet -show_jacobian'},
                                                               # Full solutions 10-17
                                                               {'numProcs': 1, 'args': '-run_type full -refinement_limit 0.0    -bc_type dirichlet -pc_type jacobi -ksp_rtol 1.0e-9 -snes_monitor_short -ksp_monitor_short -snes_converged_reason -snes_view'},
                                                               #{'numProcs': 1, 'args': '-run_type full -refinement_limit 0.0625 -bc_type dirichlet -pc_type jacobi -ksp_rtol 1.0e-9 -snes_monitor_short -ksp_monitor_short -snes_converged_reason -snes_view'},
                                                               #{'numProcs': 2, 'args': '-run_type full -refinement_limit 0.0625 -bc_type dirichlet -pc_type jacobi -ksp_rtol 1.0e-9 -snes_monitor_short -ksp_monitor_short -snes_converged_reason -snes_view'},
                                                               #{'numProcs': 3, 'args': '-run_type full -refinement_limit 0.0625 -bc_type dirichlet -pc_type jacobi -ksp_rtol 1.0e-9 -snes_converged_reason -snes_view'},
                                                               #{'numProcs': 5, 'args': '-run_type full -refinement_limit 0.0625 -bc_type dirichlet -pc_type jacobi -ksp_rtol 1.0e-9 -snes_converged_reason -snes_view'},
                                                               #{'numProcs': 1, 'args': '-run_type full -refinement_limit 0.0625 -bc_type dirichlet -pc_type jacobi -ksp_rtol 1.0e-9 -snes_monitor_short -ksp_monitor_short -snes_converged_reason -snes_view',
                                                               # 'setup': './bin/pythonscripts/PetscGenerateFEMQuadrature.py 2 2 2 1 laplacian 2 1 1 1 gradient src/snes/examples/tutorials/ex62.h'},
                                                               #{'numProcs': 2, 'args': '-run_type full -refinement_limit 0.0625 -bc_type dirichlet -pc_type jacobi -ksp_rtol 1.0e-9 -snes_monitor_short -ksp_monitor_short -snes_converged_reason -snes_view'},
                                                               #{'numProcs': 3, 'args': '-run_type full -refinement_limit 0.0625 -bc_type dirichlet -pc_type jacobi -ksp_rtol 1.0e-9 -snes_converged_reason -snes_view'},
                                                               #{'numProcs': 5, 'args': '-run_type full -refinement_limit 0.0625 -bc_type dirichlet -pc_type jacobi -ksp_rtol 1.0e-9 -snes_converged_reason -snes_view'}
],
                        'src/snes/examples/tutorials/ex75':    [{'numProcs': 1, 'args': ''},
                                                                {'numProcs': 1, 'args': '-fem'}
                                                                ],
                        'src/ts/examples/tutorials/ex11':      [# 2D 0-6
=======
                        'src/ts/examples/tutorials/ex11':      [# 2D Advection 0-10
>>>>>>> ce89bdfd
                                                                {'numProcs': 1, 'args': '-ufv_vtk_interval 0 -f %(meshes)s/sevenside.exo'},
                                                                {'numProcs': 1, 'args': '-ufv_vtk_interval 0 -f %(meshes)s/sevenside-quad-15.exo'},
                                                                {'numProcs': 2, 'args': '-ufv_vtk_interval 0 -f %(meshes)s/sevenside.exo'},
                                                                {'numProcs': 2, 'args': '-ufv_vtk_interval 0 -f %(meshes)s/sevenside-quad-15.exo'},
                                                                {'numProcs': 8, 'args': '-ufv_vtk_interval 0 -f %(meshes)s/sevenside-quad.exo'},
                                                                {'numProcs': 1, 'args': '-ufv_vtk_interval 0 -f %(meshes)s/sevenside.exo -ts_type rosw'},
                                                                {'numProcs': 1, 'args': '-ufv_vtk_interval 0 -f %(meshes)s/squaremotor-30.exo -ufv_split_faces'},
                                                                {'numProcs': 1, 'args': '-ufv_vtk_interval 0 -f %(meshes)s/sevenside-quad-15.exo -dm_refine 1'},
                                                                {'numProcs': 2, 'args': '-ufv_vtk_interval 0 -f %(meshes)s/sevenside-quad-15.exo -dm_refine 2'},
                                                                {'numProcs': 8, 'args': '-ufv_vtk_interval 0 -f %(meshes)s/sevenside-quad-15.exo -dm_refine 2'},
                                                                {'numProcs': 1, 'args': '-ufv_vtk_interval 0 -f %(meshes)s/sevenside-quad.exo'},
                                                                # 2D Shallow water 11
                                                                {'num': 'sw_0', 'numProcs': 1, 'args': ' -ufv_vtk_interval 0 -f %(meshes)s/annulus-20.exo -bc_wall 100,101 -physics sw -ufv_cfl 5 -petscfv_type leastsquares -petsclimiter_type sin -ts_final_time 1 -ts_ssp_type rks2 -ts_ssp_nstages 10 -monitor height,energy'},
                                                                # 3D Advection 12
                                                                {'num': 'adv_0', 'numProcs': 1, 'args': '-ufv_vtk_interval 0 -f %(meshes)s/blockcylinder-50.exo -bc_inflow 100,101,200 -bc_outflow 201', 'requires': 'Broken'},
                                                                ],
                        'src/ts/examples/tutorials/ex18':      [# 2D harmonic velocity, no porosity 0-7
                                                                {'num': 'p1p1', 'numProcs': 1, 'args': '-x_bd_type none -y_bd_type none -velocity_petscspace_order 1 -velocity_petscspace_poly_tensor -porosity_petscspace_order 1 -porosity_petscspace_poly_tensor -snes_fd_color -snes_fd_color_use_mat -mat_coloring_type greedy -pc_factor_shift_type nonzero -ts_monitor -snes_monitor -ksp_monitor -dmts_check'},
                                                                {'num': 'p2p1', 'numProcs': 1, 'args': '-x_bd_type none -y_bd_type none -velocity_petscspace_order 2 -velocity_petscspace_poly_tensor -porosity_petscspace_order 1 -porosity_petscspace_poly_tensor -snes_fd_color -snes_fd_color_use_mat -mat_coloring_type greedy -ts_monitor -snes_monitor -ksp_monitor -dmts_check'},
                                                                {'num': 'p1p1_xper', 'numProcs': 1, 'args': '-dm_refine 1 -y_bd_type none -velocity_petscspace_order 1 -velocity_petscspace_poly_tensor -porosity_petscspace_order 1 -porosity_petscspace_poly_tensor -snes_fd_color -snes_fd_color_use_mat -mat_coloring_type greedy -pc_type lu -pc_factor_shift_type nonzero -ksp_rtol 1.0e-8 -ts_monitor -snes_monitor -ksp_monitor -dmts_check'},
                                                                {'num': 'p1p1_xper_ref', 'numProcs': 1, 'args': '-dm_refine 3 -y_bd_type none -velocity_petscspace_order 1 -velocity_petscspace_poly_tensor -porosity_petscspace_order 1 -porosity_petscspace_poly_tensor -snes_fd_color -snes_fd_color_use_mat -mat_coloring_type greedy -pc_type lu -pc_factor_shift_type nonzero -ksp_rtol 1.0e-8 -ts_monitor -snes_monitor -ksp_monitor -dmts_check'},
                                                                {'num': 'p1p1_xyper', 'numProcs': 1, 'args': '-dm_refine 1 -velocity_petscspace_order 1 -velocity_petscspace_poly_tensor -porosity_petscspace_order 1 -porosity_petscspace_poly_tensor -snes_fd_color -snes_fd_color_use_mat -mat_coloring_type greedy -pc_type lu -pc_factor_shift_type nonzero -ksp_rtol 1.0e-8 -ts_monitor -snes_monitor -ksp_monitor -dmts_check'},
                                                                {'num': 'p1p1_xyper_ref', 'numProcs': 1, 'args': '-dm_refine 3 -velocity_petscspace_order 1 -velocity_petscspace_poly_tensor -porosity_petscspace_order 1 -porosity_petscspace_poly_tensor -snes_fd_color -snes_fd_color_use_mat -mat_coloring_type greedy -pc_type lu -pc_factor_shift_type nonzero -ksp_rtol 1.0e-8 -ts_monitor -snes_monitor -ksp_monitor -dmts_check'},
                                                                {'num': 'p2p1_xyper', 'numProcs': 1, 'args': '-dm_refine 1 -velocity_petscspace_order 2 -velocity_petscspace_poly_tensor -porosity_petscspace_order 1 -porosity_petscspace_poly_tensor -snes_fd_color -snes_fd_color_use_mat -mat_coloring_type greedy -pc_type lu -pc_factor_shift_type nonzero -ksp_rtol 1.0e-8 -ts_monitor -snes_monitor -ksp_monitor -dmts_check'},
                                                                {'num': 'p2p1_xyper_ref', 'numProcs': 1, 'args': '-dm_refine 3 -velocity_petscspace_order 2 -velocity_petscspace_poly_tensor -porosity_petscspace_order 1 -porosity_petscspace_poly_tensor -snes_fd_color -snes_fd_color_use_mat -mat_coloring_type greedy -pc_type lu -pc_factor_shift_type nonzero -ksp_rtol 1.0e-8 -ts_monitor -snes_monitor -ksp_monitor -dmts_check'},
                                                                #   Must check that FV BCs propagate to coarse meshes
                                                                #   Must check that FV BC ids propagate to coarse meshes
                                                                #   Must check that FE+FV BCs work at the same time
                                                                # 2D Advection, matching wind in ex11 8-11
                                                                #   NOTE implicit solves are limited by accuracy of FD Jacobian
                                                                {'num': 'adv_0',    'numProcs': 1, 'args': '-f %(meshes)s/sevenside-quad.exo -x_bd_type none -y_bd_type none -use_fv -velocity_dist zero -porosity_dist tilted -ts_type ssp -ts_final_time 2.0 -ts_max_steps 1000 -ts_dt 0.993392 -ts_view -dm_view'},
                                                                {'num': 'adv_0_im', 'numProcs': 1, 'args': '-f %(meshes)s/sevenside-quad.exo -x_bd_type none -y_bd_type none -use_fv -use_implicit -velocity_dist zero -porosity_dist tilted -ts_type beuler -ts_final_time 2.0 -ts_max_steps 1000 -ts_dt 0.993392 -ts_view -dm_view -snes_fd_color -snes_fd_color_use_mat -mat_coloring_type greedy -pc_type lu'},
                                                                {'num': 'adv_0_im_2', 'numProcs': 1, 'args': '-f %(meshes)s/sevenside-quad.exo -x_bd_type none -y_bd_type none -use_fv -use_implicit -velocity_dist constant -porosity_dist tilted -ts_type beuler -ts_final_time 2.0 -ts_max_steps 1000 -ts_dt 0.993392 -ts_view -dm_view -snes_fd_color -snes_fd_color_use_mat -mat_coloring_type greedy -pc_type lu -snes_rtol 1.0e-7'},
                                                                {'num': 'adv_0_im_3', 'numProcs': 1, 'args': '-f %(meshes)s/sevenside-quad.exo -x_bd_type none -y_bd_type none -use_fv -use_implicit -velocity_petscspace_order 1 -velocity_petscspace_poly_tensor -velocity_dist constant -porosity_dist tilted -ts_type beuler -ts_final_time 2.0 -ts_max_steps 1000 -ts_dt 0.993392 -ts_view -dm_view -snes_fd_color -snes_fd_color_use_mat -mat_coloring_type greedy -pc_type svd -snes_rtol 1.0e-7'},
                                                                {'num': 'adv_0_im_4', 'numProcs': 1, 'args': '-f %(meshes)s/sevenside-quad.exo -x_bd_type none -y_bd_type none -use_fv -use_implicit -velocity_petscspace_order 2 -velocity_petscspace_poly_tensor -velocity_dist constant -porosity_dist tilted -ts_type beuler -ts_final_time 2.0 -ts_max_steps 1000 -ts_dt 0.993392 -ts_view -dm_view -snes_fd_color -snes_fd_color_use_mat -mat_coloring_type greedy -pc_type svd -snes_rtol 1.0e-7'},
                                                                # 2D Advection, misc
                                                                {'num': 'adv_1', 'numProcs': 1, 'args': '-x_bd_type none -y_bd_type none -use_fv -velocity_dist zero -porosity_dist tilted -ts_type ssp -ts_final_time 2.0 -ts_max_steps 1000 -ts_dt 0.993392 -bc_inflow 1,2,4 -bc_outflow 3 -ts_view -dm_view'},
                                                                {'num': 'adv_2', 'numProcs': 1, 'args': '-x_bd_type none -y_bd_type none -use_fv -velocity_dist zero -porosity_dist tilted -ts_type beuler -ts_final_time 2.0 -ts_max_steps 1000 -ts_dt 0.993392 -bc_inflow 3,4 -bc_outflow 1,2 -snes_fd_color -snes_fd_color_use_mat -mat_coloring_type greedy -ksp_max_it 100 -ts_view -dm_view -snes_converged_reason -ksp_converged_reason'},
                                                                {'num': 'adv_3', 'numProcs': 1, 'args': '-y_bd_type none -use_fv -velocity_dist zero -porosity_dist tilted -ts_type beuler -ts_final_time 2.0 -ts_max_steps 1000 -ts_dt 0.993392 -bc_inflow 3 -bc_outflow 1 -snes_fd_color -snes_fd_color_use_mat -mat_coloring_type greedy -ksp_max_it 100 -ts_view -dm_view -snes_converged_reason'},
                                                                {'num': 'adv_3_ex', 'numProcs': 1, 'args': '-y_bd_type none -use_fv -velocity_dist zero -porosity_dist tilted -ts_type ssp -ts_final_time 2.0 -ts_max_steps 1000 -ts_dt 0.1 -bc_inflow 3 -bc_outflow 1 -snes_fd_color -snes_fd_color_use_mat -mat_coloring_type greedy -ksp_max_it 100 -ts_view -dm_view -snes_converged_reason'},
                                                                {'num': 'adv_4', 'numProcs': 1, 'args': '-x_bd_type none -y_bd_type none -use_fv -velocity_dist zero -porosity_dist tilted -ts_type beuler -ts_final_time 2.0 -ts_max_steps 1000 -ts_dt 0.993392 -bc_inflow 3 -bc_outflow 1 -snes_fd_color -snes_fd_color_use_mat -mat_coloring_type greedy -ksp_max_it 100 -ts_view -dm_view -snes_converged_reason'},
                                                                # 2D Advection, box, delta
                                                                {'num': 'adv_delta_yper_0', 'numProcs': 1, 'args': '-x_bd_type none -use_fv -velocity_dist constant -porosity_dist delta -inflow_state 0.0 -ts_type euler -ts_final_time 5.0 -ts_max_steps 20 -ts_dt 0.333333 -bc_inflow 2 -bc_outflow 4 -ts_view -dm_view -monitor Error'},
                                                                {'num': 'adv_delta_yper_1', 'numProcs': 1, 'args': '-x_bd_type none -use_fv -velocity_dist constant -porosity_dist delta -inflow_state 0.0 -ts_type euler -ts_final_time 5.0 -ts_max_steps 40 -ts_dt 0.166666 -bc_inflow 2 -bc_outflow 4 -ts_view -dm_view -monitor Error -dm_refine 1 -source_loc 0.416666,0.416666'},
                                                                {'num': 'adv_delta_yper_2', 'numProcs': 1, 'args': '-x_bd_type none -use_fv -velocity_dist constant -porosity_dist delta -inflow_state 0.0 -ts_type euler -ts_final_time 5.0 -ts_max_steps 80 -ts_dt 0.083333 -bc_inflow 2 -bc_outflow 4 -ts_view -dm_view -monitor Error -dm_refine 2 -source_loc 0.458333,0.458333'},
                                                                {'num': 'adv_delta_yper_fim_0', 'numProcs': 1, 'args': '-x_bd_type none -use_fv -use_implicit -velocity_petscspace_order 0 -velocity_petscspace_poly_tensor -velocity_dist constant -porosity_dist delta -inflow_state 0.0 -ts_type mimex -ts_final_time 5.0 -ts_max_steps 20 -ts_dt 0.333333 -bc_inflow 2 -bc_outflow 4 -ts_view -monitor Error -dm_view -snes_fd_color -snes_fd_color_use_mat -mat_coloring_type greedy -mat_coloring_greedy_symmetric 0 -snes_rtol 1.0e-7 -pc_type lu -snes_converged_reason'},
                                                                {'num': 'adv_delta_yper_fim_1', 'numProcs': 1, 'args': '-x_bd_type none -use_fv -use_implicit -velocity_petscspace_order 1 -velocity_petscspace_poly_tensor -velocity_dist constant -porosity_dist delta -inflow_state 0.0 -ts_type mimex -ts_final_time 5.0 -ts_max_steps 20 -ts_dt 0.333333 -bc_inflow 2 -bc_outflow 4 -ts_view -monitor Error -dm_view -snes_fd_color -snes_fd_color_use_mat -mat_coloring_type greedy -mat_coloring_greedy_symmetric 0 -snes_rtol 1.0e-7 -pc_type lu -snes_converged_reason -snes_linesearch_type basic'},
                                                                {'num': 'adv_delta_yper_fim_2', 'numProcs': 1, 'args': '-x_bd_type none -use_fv -use_implicit -velocity_petscspace_order 2 -velocity_petscspace_poly_tensor -velocity_dist constant -porosity_dist delta -inflow_state 0.0 -ts_type mimex -ts_final_time 5.0 -ts_max_steps 20 -ts_dt 0.333333 -bc_inflow 2 -bc_outflow 4 -ts_view -monitor Error -dm_view -snes_fd_color -snes_fd_color_use_mat -mat_coloring_type greedy -mat_coloring_greedy_symmetric 0 -snes_rtol 1.0e-7 -pc_type lu -snes_converged_reason -snes_linesearch_type basic'},
                                                                {'num': 'adv_delta_yper_im_0', 'numProcs': 1, 'args': '-x_bd_type none -use_fv -use_implicit -velocity_petscspace_order 0 -velocity_petscspace_poly_tensor -velocity_dist constant -porosity_dist delta -inflow_state 0.0 -ts_type mimex -ts_mimex_version 0 -ts_final_time 5.0 -ts_max_steps 20 -ts_dt 0.333333 -bc_inflow 2 -bc_outflow 4 -ts_view -monitor Error -dm_view -snes_fd_color -snes_fd_color_use_mat -mat_coloring_type greedy -snes_rtol 1.0e-7 -pc_type lu -snes_converged_reason'},
                                                                {'num': 'adv_delta_yper_im_1', 'numProcs': 1, 'args': '-x_bd_type none -use_fv -use_implicit -velocity_petscspace_order 0 -velocity_petscspace_poly_tensor -velocity_dist constant -porosity_dist delta -inflow_state 0.0 -ts_type mimex -ts_mimex_version 0 -ts_final_time 5.0 -ts_max_steps 40 -ts_dt 0.166666 -bc_inflow 2 -bc_outflow 4 -ts_view -monitor Error -dm_view -snes_fd_color -snes_fd_color_use_mat -mat_coloring_type greedy -snes_rtol 1.0e-7 -pc_type lu -snes_converged_reason -dm_refine 1 -source_loc 0.416666,0.416666'},
                                                                {'num': 'adv_delta_yper_im_2', 'numProcs': 1, 'args': '-x_bd_type none -use_fv -use_implicit -velocity_petscspace_order 0 -velocity_petscspace_poly_tensor -velocity_dist constant -porosity_dist delta -inflow_state 0.0 -ts_type mimex -ts_mimex_version 0 -ts_final_time 5.0 -ts_max_steps 80 -ts_dt 0.083333 -bc_inflow 2 -bc_outflow 4 -ts_view -monitor Error -dm_view -snes_fd_color -snes_fd_color_use_mat -mat_coloring_type greedy -snes_rtol 1.0e-7 -pc_type lu -snes_converged_reason -dm_refine 2 -source_loc 0.458333,0.458333'},
                                                                {'num': 'adv_delta_yper_im_3', 'numProcs': 1, 'args': '-x_bd_type none -use_fv -use_implicit -velocity_petscspace_order 1 -velocity_petscspace_poly_tensor -velocity_dist constant -porosity_dist delta -inflow_state 0.0 -ts_type mimex -ts_mimex_version 0 -ts_final_time 5.0 -ts_max_steps 20 -ts_dt 0.333333 -bc_inflow 2 -bc_outflow 4 -ts_view -monitor Error -dm_view -snes_fd_color -snes_fd_color_use_mat -mat_coloring_type greedy -snes_rtol 1.0e-7 -pc_type lu -snes_converged_reason'},
                                                                #    I believe the nullspace is sin(pi y)
                                                                {'num': 'adv_delta_yper_im_4', 'numProcs': 1, 'args': '-x_bd_type none -use_fv -use_implicit -velocity_petscspace_order 1 -velocity_petscspace_poly_tensor -velocity_dist constant -porosity_dist delta -inflow_state 0.0 -ts_type mimex -ts_mimex_version 0 -ts_final_time 5.0 -ts_max_steps 40 -ts_dt 0.166666 -bc_inflow 2 -bc_outflow 4 -ts_view -monitor Error -dm_view -snes_fd_color -snes_fd_color_use_mat -mat_coloring_type greedy -snes_rtol 1.0e-7 -pc_type lu -snes_converged_reason -dm_refine 1 -source_loc 0.416666,0.416666'},
                                                                {'num': 'adv_delta_yper_im_5', 'numProcs': 1, 'args': '-x_bd_type none -use_fv -use_implicit -velocity_petscspace_order 1 -velocity_petscspace_poly_tensor -velocity_dist constant -porosity_dist delta -inflow_state 0.0 -ts_type mimex -ts_mimex_version 0 -ts_final_time 5.0 -ts_max_steps 80 -ts_dt 0.083333 -bc_inflow 2 -bc_outflow 4 -ts_view -monitor Error -dm_view -snes_fd_color -snes_fd_color_use_mat -mat_coloring_type greedy -snes_rtol 1.0e-7 -pc_type lu -snes_converged_reason -dm_refine 2 -source_loc 0.458333,0.458333'},
                                                                {'num': 'adv_delta_yper_im_6', 'numProcs': 1, 'args': '-x_bd_type none -use_fv -use_implicit -velocity_petscspace_order 2 -velocity_petscspace_poly_tensor -velocity_dist constant -porosity_dist delta -inflow_state 0.0 -ts_type mimex -ts_final_time 5.0 -ts_max_steps 20 -ts_dt 0.333333 -bc_inflow 2 -bc_outflow 4 -ts_view -monitor Error -dm_view -snes_fd_color -snes_fd_color_use_mat -mat_coloring_type greedy -snes_rtol 1.0e-7 -pc_type svd -snes_converged_reason'},
                                                                # 2D Advection, magma benchmark 1
                                                                {'num': 'adv_delta_shear_im_0', 'numProcs': 1, 'args': '-y_bd_type none -dm_refine 2 -use_fv -use_implicit -velocity_petscspace_order 1 -velocity_petscspace_poly_tensor -velocity_dist shear -porosity_dist delta -inflow_state 0.0 -ts_type mimex -ts_final_time 5.0 -ts_max_steps 20 -ts_dt 0.333333 -bc_inflow 1,3 -ts_view -dm_view -snes_fd_color -snes_fd_color_use_mat -mat_coloring_type greedy -snes_rtol 1.0e-7 -pc_type lu -snes_converged_reason -source_loc 0.458333,0.708333'},
                                                                # 2D Advection, box, gaussian
                                                                {'num': 'adv_gauss', 'numProcs': 1, 'args': '-x_bd_type none -y_bd_type none -use_fv -velocity_dist constant -porosity_dist gaussian -inflow_state 0.0 -ts_type ssp -ts_final_time 2.0 -ts_max_steps 100 -ts_dt 0.01 -bc_inflow 1 -bc_outflow 3 -ts_view -dm_view'},
                                                                {'num': 'adv_gauss_im', 'numProcs': 1, 'args': '-x_bd_type none -y_bd_type none -use_fv -use_implicit -velocity_dist constant -porosity_dist gaussian -inflow_state 0.0 -ts_type beuler -ts_final_time 2.0 -ts_max_steps 100 -ts_dt 0.01 -bc_inflow 1 -bc_outflow 3 -ts_view -dm_view -snes_fd_color -snes_fd_color_use_mat -mat_coloring_type greedy -snes_rtol 1.0e-7'},
                                                                {'num': 'adv_gauss_im_1', 'numProcs': 1, 'args': '-x_bd_type none -y_bd_type none -use_fv -use_implicit -velocity_petscspace_order 1 -velocity_petscspace_poly_tensor -velocity_dist constant -porosity_dist gaussian -inflow_state 0.0 -ts_type beuler -ts_final_time 2.0 -ts_max_steps 100 -ts_dt 0.01 -bc_inflow 1 -bc_outflow 3 -ts_view -dm_view -snes_fd_color -snes_fd_color_use_mat -mat_coloring_type greedy -snes_rtol 1.0e-7'},
                                                                {'num': 'adv_gauss_im_2', 'numProcs': 1, 'args': '-x_bd_type none -y_bd_type none -use_fv -use_implicit -velocity_petscspace_order 2 -velocity_petscspace_poly_tensor -velocity_dist constant -porosity_dist gaussian -inflow_state 0.0 -ts_type beuler -ts_final_time 2.0 -ts_max_steps 100 -ts_dt 0.01 -bc_inflow 1 -bc_outflow 3 -ts_view -dm_view -snes_fd_color -snes_fd_color_use_mat -mat_coloring_type greedy -snes_rtol 1.0e-7'},
                                                                {'num': 'adv_gauss_corner', 'numProcs': 1, 'args': '-x_bd_type none -y_bd_type none -use_fv -velocity_dist constant -porosity_dist gaussian -inflow_state 0.0 -ts_type ssp -ts_final_time 2.0 -ts_max_steps 100 -ts_dt 0.01 -bc_inflow 1 -bc_outflow 2 -ts_view -dm_view'},
                                                                # 2D Advection+Harmonic 12-
                                                                {'num': 'adv_harm_0', 'numProcs': 1, 'args': '-x_bd_type none -y_bd_type none -velocity_petscspace_order 2 -velocity_petscspace_poly_tensor -use_fv -velocity_dist harmonic -porosity_dist gaussian -ts_type beuler -ts_final_time 2.0 -ts_max_steps 1000 -ts_dt 0.993392 -bc_inflow 1,2,4 -bc_outflow 3 -use_implicit -snes_fd_color -snes_fd_color_use_mat -mat_coloring_type greedy -ksp_max_it 100 -ts_view -dm_view -snes_converged_reason -ksp_converged_reason -snes_monitor -dmts_check'},
                                                                ],
                        'src/tao/examples/tutorials/ex1':      [# 2D 0-
                                                                {'numProcs': 1, 'args': '-run_type test -potential_petscspace_order 2 -conductivity_petscspace_order 1 -multiplier_petscspace_order 2'},
                                                                {'numProcs': 1, 'args': '-run_type full -potential_petscspace_order 2 -conductivity_petscspace_order 1 -multiplier_petscspace_order 2 -snes_monitor -pc_type fieldsplit -pc_fieldsplit_0_fields 0,1 -pc_fieldsplit_1_fields 2 -pc_fieldsplit_type schur -pc_fieldsplit_schur_factorization_type full -pc_fieldsplit_schur_precondition selfp -fieldsplit_0_pc_type lu -fieldsplit_1_ksp_rtol 1.0e-10 -fieldsplit_1_pc_type lu -sol_vec_view'}
                                                                ],
                        }

def noCheckCommand(command, status, output, error):
  ''' Do no check result'''
  return

class IdentityParser(object):
  def __init__(self):
    return

  def parse(self, text):
    return text, ''

class KSP(object):
  def __init__(self, atol = 1.0e-12, rtol = 1.0e-8):
    self.res  = []
    self.atol = atol
    self.rtol = rtol
    return

  def addResidual(self, n, res):
    if not len(self.res) == n: raise RuntimeError('Invalid KSP residual '+str(res)+' at iterate '+str(n))
    self.res.append(res)
    return

  def __eq__(self, s):
    return all([abs(a-b) < self.atol or abs((a-b)/a) < self.rtol for a, b in zip(self.res, s.res)])

  def __str__(self):
    return 'SNES:\n'+str(self.res)

class SNES(object):
  def __init__(self, atol = 1.0e-12, rtol = 1.0e-8):
    self.res = []
    self.atol = atol
    self.rtol = rtol
    return

  def addResidual(self, n, res):
    if not len(self.res) == n: raise RuntimeError('Invalid SNES residual at iterate '+str(n))
    self.res.append(res)
    return

  def __eq__(self, s):
    return all([abs(a-b) < self.atol or abs((a-b)/a) < self.rtol for a, b in zip(self.res, s.res)])

  def __str__(self):
    return 'SNES:\n'+str(self.res)

class Error(object):
  def __init__(self, atol = 1.0e-12, rtol = 1.0e-8):
    self.res  = 0.0
    self.atol = atol
    self.rtol = rtol
    return

  def setNorm(self, res):
    self.res = res
    return

  def __eq__(self, s):
    return all([abs(a-b) < self.atol or abs((a-b)/a) < self.rtol for a, b in [(self.res, s.res)]])

  def __str__(self):
    return 'L_2 Error:\n'+str(self.res)

class SolverParser(object):
  def __init__(self, atol = 1.0e-12):
    import re

    self.atol    = atol
    self.reSNES  = re.compile(r'\s*(?P<it>\d+) SNES Function norm (?P<norm>\d+\.\d+(e(\+|-)\d+)?)')
    self.reKSP   = re.compile(r'\s*(?P<it>\d+) KSP Residual norm (?P<norm>\d+\.\d+(e(\+|-)\d+)?)')
    self.reError = re.compile(r'L_2 Error: (?P<norm>\d+\.\d+(e(\+|-)\d+)?)')
    return

  def parse(self, text):
    lines  = text.split('\n')
    objs   = []
    stack  = []
    excess = []
    for line in lines:
      mSNES  = self.reSNES.match(line)
      mKSP   = self.reKSP.match(line)
      mError = self.reError.match(line)
      if mSNES:
        it = int(mSNES.group('it'))
        if it == 0: stack.append(SNES(atol = self.atol))
        stack[-1].addResidual(it, float(mSNES.group('norm')))
      elif mKSP:
        it = int(mKSP.group('it'))
        if it == 0: stack.append(KSP(atol = self.atol))
        stack[-1].addResidual(it, float(mKSP.group('norm')))
      elif mError:
        o = Error(atol = self.atol)
        o.setNorm(float(mError.group('norm')))
        objs.append(o)
      elif line.strip().startswith('Nonlinear solve converged'):
        objs.append(stack.pop())
      elif line.strip().startswith('Linear solve converged'):
        objs.append(stack.pop())
      else:
        excess.append(line)
    return objs, '\n'.join(excess)

class MakeParser(object):
  def __init__(self, maker):
    self.maker = maker
    return

  def getTargets(self, text):
    '''Extract all targets from a makefile
    - Returns a dictionary of target names that map to a tuple of (dependencies, action)'''
    import re
    rulePat   = re.compile('^([\w]+):(.*)')
    targets   = {}
    foundRule = False
    for line in text.split('\n'):
      if foundRule:
        if line.startswith('\t'):
          l = line.strip()
          if not l.startswith('#'): rule[2].append(l)
          continue
        else:
          targets[rule[0]] = (rule[1], rule[2])
          foundRule = False
      m = rulePat.match(line)
      if m:
        target    = m.group(1)
        deps      = [d for d in m.group(2).split(' ') if d and d.endswith('.o')]
        rule      = (target, deps, [])
        foundRule = True
    return targets

  def parseAction(self, lines):
    '''Parses a PETSc action
    - Return a dictionary for the portions of a run'''
    import re
    m = re.match('-@\$\{MPIEXEC\} -n (?P<numProcs>\d+) ./(?P<ex>ex\w+)(?P<args>[\'%-.,\w ]+)>', lines[0])
    if not m:
      raise RuntimeError('Could not parse launch sequence:\n'+lines[0])
    comparison = 'Not present'
    m2 = None
    if len(lines) > 1:
      m2 = re.search('\$\{DIFF\} output/%s_(?P<num>\w+)\.out' % m.group('ex'), lines[1])
      comparsion = lines[1]
    if not m2:
      raise RuntimeError('Could not parse comparison:\n'+comparison+'\n pattern: '+'\$\{DIFF\} output/%s_(?P<num>\w+).out' % m.group('ex'))
    return {'numProcs': m.group('numProcs'), 'args': m.group('args'), 'num': m2.group('num')}

  def parseTest(self, filename, testTarget):
    '''Parse a PETSc test target
    - Returns a dictionary compatible with builder2.py for regression tests'''
    from distutils.sysconfig import parse_makefile
    makevars = parse_makefile(filename)
    with file(filename) as f:
      maketext = f.read()
    targets = self.getTargets(maketext)
    srcDir  = os.path.dirname(filename)
    regressionParameters = {}
    testTargets = [r for r in makevars.get(testTarget, '').split(' ') if r]
    examples    = [e for e in testTargets if e.endswith('.PETSc')]
    for ex in examples:
      base   = os.path.splitext(ex)[0]
      source = base+'.c'
      exc    = os.path.join(os.path.relpath(srcDir, self.maker.petscDir), base)
      runs   = [e for e in testTargets if e == 'run'+base or e.startswith('run'+base+'_')]
      regressionParameters[exc] = []
      for r in runs:
        if not r in targets:
          raise RuntimeError('Could not find rule:',r)
        else:
          try:
            run = self.parseAction(targets[r][1])
            regressionParameters[exc].append(run)
          except RuntimeError, e:
            self.maker.logPrint('ERROR in '+str(r)+' for source '+source+'\n'+str(e))
    return regressionParameters

  def extractTests(self, filename):
    '''Extract valid test targets in a PETSc makefile
    - returns a list of test targets'''
    from distutils.sysconfig import parse_makefile
    makevars = parse_makefile(filename)
    return [t for t in makevars.keys() if t.startswith('TESTEXAMPLES')]

localRegressionParameters = {}

def getRegressionParameters(maker, exampleDir):
  if not exampleDir in localRegressionParameters:
    filename = os.path.join(exampleDir, 'makefile')
    if os.path.exists(filename):
      # Should parse all compatible tests here
      localRegressionParameters[exampleDir] = MakeParser(maker).parseTest(filename, 'TESTEXAMPLES_C')
    else:
      localRegressionParameters[exampleDir] = {}
  return localRegressionParameters[exampleDir]

class Future(logger.Logger):
  def __init__(self, argDB, log, pipe, cmd, errorMsg = '', func = None):
    logger.Logger.__init__(self, argDB = argDB, log = log)
    self.setup()
    self.pipe     = pipe
    self.cmd      = cmd
    self.errorMsg = errorMsg
    self.funcs    = [func]
    self.cwd      = os.getcwd()
    return

  def addFunc(self, func):
    self.funcs.append(func)
    return

  def finish(self):
    (out, err) = self.pipe.communicate()
    ret = self.pipe.returncode
    if ret:
      #[os.remove(o) for o in objects if os.path.isfile(o)]
      self.logPrint(self.errorMsg, debugSection = 'screen')
      self.logPrint(cmd,           debugSection = 'screen')
      self.logPrint(out+err,       debugSection = 'screen')
    else:
      self.logPrint('Successful execution')
      self.logPrint(out+err)
    (self.out, self.store, self.ret) = (out, err, ret)
    output = []
    curDir = os.getcwd()
    os.chdir(self.cwd)
    for func in self.funcs:
      if not func is None:
        output += func()
    os.chdir(curDir)
    return output

class NullSourceDatabase(object):
  def __init__(self, verbose = 0):
    return

  def __len__(self):
    return 0

  def setNode(self, vertex, deps):
    return

  def updateNode(self, vertex):
    return

  def rebuild(self, vertex):
    return True

class SourceDatabaseDict(object):
  '''This can be replaced by the favorite software of Jed'''
  def __init__(self, verbose = 0):
    # Vertices are filenames
    #   Arcs indicate a dependence and are decorated with consistency markers
    self.dependencyGraph = {}
    self.verbose         = verbose
    return

  def __str__(self):
    return str(self.dependencyGraph)

  @staticmethod
  def marker(dep):
    import hashlib
    with file(dep) as f:
      mark = hashlib.sha1(f.read()).digest()
    return mark

  def setNode(self, vertex, deps):
    self.dependencyGraph[vertex] = [(dep, SourceDatabaseDict.marker(dep)) for dep in deps]
    return

  def updateNode(self, vertex):
    self.dependencyGraph[vertex] = [(dep, SourceDatabaseDict.marker(dep)) for dep,mark in self.dependencyGraph[vertex]]
    return

  def rebuildArc(self, vertex, dep, mark):
    import hashlib
    with file(dep) as f:
      newMark = hashlib.sha1(f.read()).digest()
    return not mark == newMark

  def rebuild(self, vertex):
    if self.verbose: print('Checking for rebuild of',vertex)
    try:
      for dep,mark in self.dependencyGraph[vertex]:
        if self.rebuildArc(vertex, dep, mark):
          if self.verbose: print('    dep',dep,'is changed')
          return True
    except KeyError:
      return True
    return False

class SourceNode:
  def __init__(self, filename, marker):
    self.filename = filename
    self.marker   = marker
    return

  def __str__(self):
    #return self.filename+' ('+str(self.marker)+')'
    return self.filename

  def __repr__(self):
    return self.__str__()

  def __getitem__(self, pos):
    if   pos == 0: return self.filename
    elif pos == 1: return self.marker
    raise IndexError

  def __eq__(self, n):
    return n.filename == self.filename and n.marker == self.marker

  def __hash__(self):
    return self.filename.__hash__()

class SourceDatabase(logger.Logger):
  '''This can be replaced by the favorite software of Jed'''
  def __init__(self, argDB, log):
    logger.Logger.__init__(self, argDB = argDB, log = log)
    self.setup()
    # Vertices are (filename, consistency marker) pairs
    #   Arcs indicate a dependence
    import graph
    self.dependencyGraph = graph.DirectedGraph()
    return

  def __len__(self):
    return len(self.dependencyGraph)

  def __str__(self):
    return str(self.dependencyGraph)

  @staticmethod
  def marker(dep):
    import hashlib
    if not os.path.isfile(dep):
      return 0
    with file(dep) as f:
      mark = hashlib.sha1(f.read()).digest()
    return mark

  @staticmethod
  def vertex(filename):
    return SourceNode(filename, SourceDatabase.marker(filename))

  def hasNode(self, filename):
    return len([v for v in self.dependencyGraph.vertices if v[0] == filename])

  def setNode(self, vertex, deps):
    self.dependencyGraph.addEdges(SourceDatabase.vertex(vertex), [SourceDatabase.vertex(dep) for dep in deps])
    return

  def removeNode(self, filename):
    self.dependencyGraph.removeVertex(self.vertex(filename))
    return

  def updateNode(self, vertex):
    # This currently makes no sense
    v = SourceDatabase.vertex(vertex)
    self.dependencyGraph.clearEdges(v, inOnly = True)
    self.dependencyGraph.addEdges([SourceDatabase.vertex(dep) for dep,mark in self.dependencyGraph.getEdges(v)[0]])
    return

  def rebuildArc(self, vertex, dep, mark):
    import hashlib
    with file(dep) as f:
      newMark = hashlib.sha1(f.read()).digest()
    return not mark == newMark

  def rebuild(self, vertex):
    self.logPrint('Checking for rebuild of '+str(vertex))
    v = SourceDatabase.vertex(vertex)
    try:
      if not os.path.isfile(vertex):
        self.logPrint('    %s does not exist' % vertex)
      for dep,mark in self.dependencyGraph.getEdges(v)[0]:
        if self.rebuildArc(vertex, dep, mark):
          self.logPrint('    dep '+str(dep)+' is changed')
          return True
    except KeyError as e:
      self.logPrint('    %s not in database' % vertex)
      return True
    return False

  def topologicalSort(self, predicate):
    import graph
    for vertex,marker in graph.DirectedGraph.topologicalSort(self.dependencyGraph):
      if predicate(vertex):
        yield vertex
    return

class DirectoryTreeWalker(logger.Logger):
  def __init__(self, argDB, log, configInfo, allowFortran = None, allowExamples = False):
    logger.Logger.__init__(self, argDB = argDB, log = log)
    self.configInfo = configInfo
    if allowFortran is None:
      self.allowFortran  = hasattr(self.configInfo.compilers, 'FC')
    else:
      self.allowFortran  = allowFortran
    self.allowExamples   = allowExamples
    self.setup()
    self.collectDefines()
    return

  def collectDefines(self):
    self.defines = {}
    self.defines.update(self.configInfo.base.defines)
    self.defines.update(self.configInfo.compilers.defines)
    self.defines.update(self.configInfo.indexType.defines)
    self.defines.update(self.configInfo.libraryOptions.defines)
    for p in self.configInfo.framework.packages:
      self.defines.update(p.defines)
    return

  def checkSourceDir(self, dirname):
    '''Checks makefile to see if compiler is allowed to visit this directory for this configuration'''
    # Require makefile
    makename = os.path.join(dirname, 'makefile')
    if not os.path.isfile(makename):
      if os.path.isfile(os.path.join(dirname, 'Makefile')): self.logPrint('ERROR: Change Makefile to makefile in '+dirname, debugSection = 'screen')
      return False

    # Parse makefile
    import re
    reg = re.compile(' [ ]*')
    with file(makename) as f:
      for line in f.readlines():
        if not line.startswith('#requires'): continue
        # Remove leader and redundant spaces and split into names
        reqType, reqValue = reg.sub(' ', line[9:-1].strip()).split(' ')[0:2]
        # Check requirements
        if reqType == 'scalar':
          if not self.configInfo.scalarType.scalartype == reqValue:
            self.logPrint('Rejecting '+dirname+' because scalar type '+self.configInfo.scalarType.scalartype+' is not '+reqValue)
            return False
        elif reqType == 'language':
          if reqValue == 'CXXONLY' and self.configInfo.languages.clanguage == 'C':
            self.logPrint('Rejecting '+dirname+' because language is '+self.configInfo.languages.clanguage+' is not C++')
            return False
        elif reqType == 'precision':
          if not self.configInfo.scalarType.precision == reqValue:
            self.logPrint('Rejecting '+dirname+' because precision '+self.configInfo.scalarType.precision+' is not '+reqValue)
            return False
        elif reqType == 'function':
          if not reqValue in ['\'PETSC_'+f+'\'' for f in self.configInfo.functions.defines]:
            self.logPrint('Rejecting '+dirname+' because function '+reqValue+' does not exist')
            return False
        elif reqType == 'define':
          if not reqValue in ['\'PETSC_'+d+'\'' for d in self.defines]:
            self.logPrint('Rejecting '+dirname+' because define '+reqValue+' does not exist')
            return False
        elif reqType == 'package':
          if not self.allowFortran and reqValue in ['\'PETSC_HAVE_FORTRAN\'', '\'PETSC_USING_F90\'', '\'PETSC_USING_F2003\'']:
            self.logPrint('Rejecting '+dirname+' because fortran is not being used')
            return False
          elif not self.configInfo.libraryOptions.useLog and reqValue == '\'PETSC_USE_LOG\'':
            self.logPrint('Rejecting '+dirname+' because logging is turned off')
            return False
          elif not self.configInfo.libraryOptions.useFortranKernels and reqValue == '\'PETSC_USE_FORTRAN_KERNELS\'':
            self.logPrint('Rejecting '+dirname+' because fortran kernels are turned off')
            return False
          elif not self.configInfo.mpi.usingMPIUni and reqValue == '\'PETSC_HAVE_MPIUNI\'':
            self.logPrint('Rejecting '+dirname+' because we are not using MPIUNI')
            return False
          elif not reqValue in ['\'PETSC_HAVE_'+p.PACKAGE+'\'' for p in self.configInfo.framework.packages]:
            self.logPrint('Rejecting '+dirname+' because package '+reqValue+' is not installed')
            return False
        else:
          self.logPrint('ERROR: Invalid requirement type %s in %s' % (reqType, makename), debugSection = 'screen')
          return False
    return True

  def checkDir(self, dirname):
    '''Checks whether we should recurse into this directory
    - Excludes ftn-* and f90-* if self.allowFortran is False
    - Excludes examples directory if self.allowExamples is False
    - Excludes contrib, tutorials, and benchmarks directory
    - Otherwise calls checkSourceDir()'''
    base = os.path.basename(dirname)

    if base in ['examples', 'tutorials']:
      return self.allowExamples
    elif base in ['externalpackages', 'projects', 'benchmarks', 'contrib']:
      return False
    elif base in ['ftn-auto', 'ftn-custom', 'f90-custom']:
      return self.allowFortran
    return self.checkSourceDir(dirname)

  def walk(self, rootDir):
    if not self.checkDir(rootDir):
      self.logPrint('Nothing to be done in '+rootDir)
    for root, dirs, files in os.walk(rootDir):
      yield root, files
      for badDir in [d for d in dirs if not self.checkDir(os.path.join(root, d))]:
        dirs.remove(badDir)
    return

class SourceFileManager(logger.Logger):
  def __init__(self, argDB, log, configInfo):
    logger.Logger.__init__(self, argDB = argDB, log = log)
    self.configInfo = configInfo
    self.setup()
    return

  def getObjectName(self, source, objDir = None):
    '''Get object file name corresponding to a source file'''
    if objDir is None:
      compilerObj = self.configInfo.compiler['C'].getTarget(source)
    else:
      compilerObj = os.path.join(objDir, self.configInfo.compiler['C'].getTarget(os.path.basename(source)))
    return compilerObj

  def sortSourceFiles(self, fnames, objDir = None):
    '''Sorts source files by language (returns dictionary with language keys)'''
    cnames    = []
    cxxnames  = []
    cudanames = []
    f77names  = []
    f90names  = []
    for f in fnames:
      ext = os.path.splitext(f)[1]
      if ext == '.c':
        cnames.append(f)
      elif ext in ['.cxx', '.cpp', '.cc']:
        if self.configInfo.languages.clanguage == 'Cxx':
          cxxnames.append(f)
      elif ext == '.cu':
        cudanames.append(f)
      elif ext == '.F':
        if hasattr(self.configInfo.compilers, 'FC'):
          f77names.append(f)
      elif ext == '.F90':
        if hasattr(self.configInfo.compilers, 'FC') and self.configInfo.compilers.fortranIsF90:
          f90names.append(f)
    source = cnames+cxxnames+cudanames+f77names+f90names
    if self.argDB['maxSources'] >= 0:
      cnames    = cnames[:self.argDB['maxSources']]
      cxxnames  = cxxnames[:self.argDB['maxSources']]
      cudanames = cudanames[:self.argDB['maxSources']]
      f77names  = f77names[:self.argDB['maxSources']]
      f90names  = f90names[:self.argDB['maxSources']]
      source    = source[:self.argDB['maxSources']]
    return {'C': cnames, 'Cxx': cxxnames, 'CUDA': cudanames, 'F77': f77names, 'F90': f90names, 'Fortran': f77names+f90names, 'Objects': [self.getObjectName(s, objDir) for s in source]}

class DependencyBuilder(logger.Logger):
  def __init__(self, argDB, log, sourceManager, sourceDatabase, objDir):
    logger.Logger.__init__(self, argDB = argDB, log = log)
    self.sourceManager  = sourceManager
    self.sourceDatabase = sourceDatabase
    self.objDir         = objDir
    self.setup()
    return

  def readDependencyFile(self, dirname, source, depFile):
    '''Read *.d file with dependency information and store it in the source database
    - Source files depend on headers
    '''
    with file(depFile) as f:
      try:
        target, deps = f.read().split(':', 1)
      except ValueError as e:
        self.logPrint('ERROR in dependency file %s: %s' % (depFile, str(e)))
    target = target.split()[0]
    if (target != self.sourceManager.getObjectName(source)): print target, self.sourceManager.getObjectName(source)
    assert(target == self.sourceManager.getObjectName(source))
    deps = deps.split('\n\n')[0]
    deps = [d for d in deps.replace('\\','').split() if not os.path.splitext(d)[1] == '.mod']
    if not os.path.basename(deps[0]) == source:
      raise RuntimeError('ERROR: first dependency %s should be %s' % (deps[0], source))
    self.sourceDatabase.setNode(os.path.join(dirname, source), [os.path.join(dirname, d) for d in deps[1:]])
    return

  def buildDependency(self, dirname, source):
    self.logPrint('Rebuilding dependency info for '+os.path.join(dirname, source))
    depFile = os.path.join(self.objDir, os.path.splitext(os.path.basename(source))[0]+'.d')
    if os.path.isfile(depFile):
      self.logPrint('Found dependency file '+depFile)
      self.readDependencyFile(dirname, source, depFile)
    return

  def buildDependencies(self, dirname, fnames):
    ''' This is run in a PETSc source directory'''
    self.logPrint('Building dependencies in '+dirname)
    oldDir = os.getcwd()
    os.chdir(dirname)
    sourceMap = self.sourceManager.sortSourceFiles(fnames, self.objDir)
    for language in sourceMap.keys():
      if language == 'Objects': continue
      for source in sourceMap[language]:
        self.buildDependency(dirname, source)
    os.chdir(oldDir)
    return

  def buildDependenciesF90(self):
    '''We have to hardcode F90 module dependencies (shaking fist)'''
    pdir = self.sourceManager.configInfo.petscdir.dir
    if self.sourceManager.configInfo.mpi.usingMPIUni:
      self.sourceDatabase.setNode(os.path.join(pdir, 'src', 'sys', 'f90-mod', 'petscsysmod.F'), [os.path.join(pdir, 'src', 'sys', 'mpiuni', 'f90-mod', 'mpiunimod.F')])
    self.sourceDatabase.setNode(os.path.join(pdir, 'src', 'vec',  'f90-mod', 'petscvecmod.F'),  [os.path.join(pdir, 'src', 'sys',  'f90-mod', 'petscsysmod.F')])
    self.sourceDatabase.setNode(os.path.join(pdir, 'src', 'mat',  'f90-mod', 'petscmatmod.F'),  [os.path.join(pdir, 'src', 'vec',  'f90-mod', 'petscvecmod.F')])
    self.sourceDatabase.setNode(os.path.join(pdir, 'src', 'dm',   'f90-mod', 'petscdmmod.F'),   [os.path.join(pdir, 'src', 'mat',  'f90-mod', 'petscmatmod.F')])
    self.sourceDatabase.setNode(os.path.join(pdir, 'src', 'ksp',  'f90-mod', 'petsckspmod.F'),  [os.path.join(pdir, 'src', 'dm',   'f90-mod', 'petscdmmod.F')])
    self.sourceDatabase.setNode(os.path.join(pdir, 'src', 'snes', 'f90-mod', 'petscsnesmod.F'), [os.path.join(pdir, 'src', 'ksp',  'f90-mod', 'petsckspmod.F')])
    self.sourceDatabase.setNode(os.path.join(pdir, 'src', 'ts',   'f90-mod', 'petsctsmod.F'),   [os.path.join(pdir, 'src', 'snes', 'f90-mod', 'petscsnesmod.F')])
    return

class PETScConfigureInfo(object):
  def __init__(self, framework):
    self.framework = framework
    self.setupModules()
    self.compiler = {}
    self.compiler['C'] = self.framework.getCompilerObject(self.languages.clanguage)
    self.compiler['C'].checkSetup()
    return

  def setupModules(self):
    self.mpi             = self.framework.require('config.packages.MPI',         None)
    self.base            = self.framework.require('config.base',                 None)
    self.setCompilers    = self.framework.require('config.setCompilers',         None)
    self.arch            = self.framework.require('PETSc.options.arch',        None)
    self.petscdir        = self.framework.require('PETSc.options.petscdir',    None)
    self.languages       = self.framework.require('PETSc.options.languages',   None)
    self.debugging       = self.framework.require('PETSc.options.debugging',   None)
    self.debuggers       = self.framework.require('config.utilities.debuggers',   None)
    self.compilers       = self.framework.require('config.compilers',            None)
    self.types           = self.framework.require('config.types',                None)
    self.headers         = self.framework.require('config.headers',              None)
    self.functions       = self.framework.require('config.functions',            None)
    self.libraries       = self.framework.require('config.libraries',            None)
    self.scalarType      = self.framework.require('PETSc.options.scalarTypes', None)
    self.indexType       = self.framework.require('PETSc.options.indexTypes', None)
    self.memAlign        = self.framework.require('PETSc.options.memAlign',    None)
    self.libraryOptions  = self.framework.require('PETSc.options.libraryOptions', None)
    self.fortrancpp      = self.framework.require('PETSc.options.fortranCPP', None)
    self.sharedLibraries = self.framework.require('PETSc.options.sharedLibraries', None)
    self.sowing          = self.framework.require('config.packages.sowing', None)
    return

class PETScMaker(script.Script):
 def findArch(self):
   import nargs
   arch = nargs.Arg.findArgument('arch', sys.argv[1:])
   if arch is None:
     arch = os.environ.get('PETSC_ARCH', None)
   if arch is None:
     raise RuntimeError('You must provide a valid PETSC_ARCH')
   return arch

 def __init__(self, logname = 'make.log'):
   import RDict
   import os

   argDB = RDict.RDict(None, None, 0, 0, readonly = True)
   self.petscDir = os.environ['PETSC_DIR']
   arch  = self.findArch()
   argDB.saveFilename = os.path.join(self.petscDir, arch, 'lib','petsc','conf', 'RDict.db')
   argDB.load()
   script.Script.__init__(self, argDB = argDB)
   self.logName = logname
   #self.log = sys.stdout
   return

 def setupHelp(self, help):
   import nargs

   help = script.Script.setupHelp(self, help)
   #help.addArgument('PETScMaker', '-rootDir', nargs.ArgDir(None, os.environ['PETSC_DIR'], 'The root directory for this build', isTemporary = 1))
   help.addArgument('PETScMaker', '-rootDir', nargs.ArgDir(None, os.getcwd(), 'The root directory for this build', isTemporary = 1))
   help.addArgument('PETScMaker', '-arch', nargs.Arg(None, os.environ.get('PETSC_ARCH', None), 'The root directory for this build', isTemporary = 1))
   help.addArgument('PETScMaker', '-dryRun',  nargs.ArgBool(None, False, 'Only output what would be run', isTemporary = 1))
   help.addArgument('PETScMaker', '-dependencies',  nargs.ArgBool(None, True, 'Use dependencies to control build', isTemporary = 1))
   help.addArgument('PETScMaker', '-buildLibraries', nargs.ArgBool(None, True, 'Build the PETSc libraries', isTemporary = 1))
   help.addArgument('PETScMaker', '-buildArchive', nargs.ArgBool(None, False, 'Build an archive of the object files', isTemporary = 1))
   help.addArgument('PETScMaker', '-regressionTests', nargs.ArgBool(None, False, 'Only run regression tests', isTemporary = 1))
   help.addArgument('PETScMaker', '-rebuildDependencies', nargs.ArgBool(None, False, 'Force dependency information to be recalculated', isTemporary = 1))
   help.addArgument('PETScMaker', '-verbose', nargs.ArgInt(None, 0, 'The verbosity level', min = 0, isTemporary = 1))

   help.addArgument('PETScMaker', '-maxSources', nargs.ArgInt(None, -1, 'The maximum number of source files in a directory', min = -1, isTemporary = 1))
   return help

 def setup(self):
   '''
   - Loads configure information
   - Loads dependency information (unless it will be recalculated)
   '''
   script.Script.setup(self)
   if self.dryRun or self.verbose:
     self.debugSection = 'screen'
   else:
     self.debugSection = None
   self.rootDir = os.path.abspath(self.argDB['rootDir'])
   # Load configure information
   self.framework  = self.loadConfigure()
   self.configInfo = PETScConfigureInfo(self.framework)
   # Setup directories
   self.petscDir     = self.configInfo.petscdir.dir
   self.petscArch    = self.configInfo.arch.arch
   self.petscConfDir = os.path.join(self.petscDir, self.petscArch, 'lib','petsc','conf')
   self.petscLibDir  = os.path.join(self.petscDir, self.petscArch, 'lib')
   # Setup source database
   self.sourceDBFilename = os.path.join(self.petscConfDir, 'source.db')
   # Setup subobjects
   self.sourceManager = SourceFileManager(self.argDB, self.log, self.configInfo)
   return

 def cleanupLog(self, framework, confDir):
   '''Move configure.log to PROJECT_ARCH/conf - and update configure.log.bkp in both locations appropriately'''
   import os

   self.log.flush()
   if hasattr(framework, 'logName'):
     logName         = framework.logName
   else:
     logName         = 'make.log'
   logFile           = os.path.join(self.petscDir, logName)
   logFileBkp        = logFile + '.bkp'
   logFileArchive    = os.path.join(confDir, logName)
   logFileArchiveBkp = logFileArchive + '.bkp'

   # Keep backup in $PROJECT_ARCH/conf location
   if os.path.isfile(logFileArchiveBkp): os.remove(logFileArchiveBkp)
   if os.path.isfile(logFileArchive):    os.rename(logFileArchive, logFileArchiveBkp)
   if os.path.isfile(logFile):
     shutil.copyfile(logFile, logFileArchive)
     os.remove(logFile)
   if os.path.isfile(logFileArchive):    os.symlink(logFileArchive, logFile)
   # If the old bkp is using the same $PROJECT_ARCH/conf, then update bkp link
   if os.path.realpath(logFileBkp) == os.path.realpath(logFileArchive):
     if os.path.isfile(logFileBkp):        os.remove(logFileBkp)
     if os.path.isfile(logFileArchiveBkp): os.symlink(logFileArchiveBkp, logFileBkp)
   return

 def cleanup(self):
   '''
   - Move logs to proper location
   - Save dependency information
   '''
   confDir = self.petscConfDir
   self.cleanupLog(self, confDir)
   if self.argDB['dependencies']:
     if hasattr(self, 'sourceDatabase') and len(self.sourceDatabase):
       import cPickle
       with file(self.sourceDBFilename, 'wb') as f:
         cPickle.dump(self.sourceDatabase, f)
   return

 @property
 def verbose(self):
   '''The verbosity level'''
   return self.argDB['verbose']

 @property
 def dryRun(self):
   '''Flag for only output of what would be run'''
   return self.argDB['dryRun']

 def getObjDir(self, libname):
   return os.path.join(self.petscDir, self.petscArch, 'lib', libname+'-obj')

 def getPackageInfo(self):
   '''Get package include and library information from configure data'''
   packageIncludes = []
   packageLibs     = []
   for p in self.configInfo.framework.packages:
     # Could put on compile line, self.addDefine('HAVE_'+i.PACKAGE, 1)
     if hasattr(p, 'lib'):
       if not isinstance(p.lib, list):
         packageLibs.append(p.lib)
       else:
         packageLibs.extend(p.lib)
     if hasattr(p, 'include'):
       if not isinstance(p.include, list):
         packageIncludes.append(p.include)
       else:
         packageIncludes.extend(p.include)
   packageLibs     = self.configInfo.libraries.toStringNoDupes(packageLibs+self.configInfo.libraries.math)
   packageIncludes = self.configInfo.headers.toStringNoDupes(packageIncludes)
   return packageIncludes, packageLibs

 def storeObjects(self, objects):
   presentObjects = []
   for obj in objects:
     locObj = os.path.basename(obj)
     self.logPrint('Moving %s to %s' % (locObj, obj))
     if not self.dryRun:
       if not os.path.isfile(locObj):
         print('ERROR: Missing object file',locObj)
         self.operationFailed = True
       else:
         shutil.move(locObj, obj)
         presentObjects.append(obj)
     else:
       presentObjects.append(obj)
   return presentObjects

 def compile(self, language, source, objDir = None):
   if not len(source):
     self.logPrint('Nothing to build', debugSection = self.debugSection)
     return
   self.configInfo.setCompilers.pushLanguage(language)
   packageIncludes, packageLibs = self.getPackageInfo()
   compiler = self.configInfo.setCompilers.getCompiler()
   objects  = [self.sourceManager.getObjectName(s, objDir) for s in source]
   includes = ['-I'+inc for inc in [os.path.join(self.petscDir, self.petscArch, 'include'), os.path.join(self.petscDir, 'include')]]
   flags    = []
   flags.append(self.configInfo.setCompilers.getCompilerFlags())                        # Add PCC_FLAGS
   flags.extend([self.configInfo.setCompilers.CPPFLAGS]) # Add CPP_FLAGS
   if self.configInfo.compilers.generateDependencies[language]:
     flags.append(self.configInfo.compilers.dependenciesGenerationFlag[language])
   cmd      = ' '.join([compiler]+['-c']+includes+[packageIncludes]+flags+source)
   self.logWrite(cmd+'\n', debugSection = self.debugSection, forceScroll = True)
   if not self.dryRun:
     (output, error, status) = self.executeShellCommand(cmd, checkCommand = noCheckCommand, log=self.log)
     if status:
       self.operationFailed = True
       [os.remove(o) for o in objects if os.path.isfile(o)]
       self.logPrint('ERROR IN %s COMPILE ******************************' % language, debugSection='screen')
       self.logPrint(output+error, debugSection='screen')
   self.configInfo.setCompilers.popLanguage()
   objects = self.storeObjects(objects)
   deps    = [os.path.splitext(o)[0]+'.d' for o in objects if os.path.isfile(os.path.splitext(os.path.basename(o))[0]+'.d')]
   self.storeObjects(deps)
   return objects

 def compileC(self, source, objDir = None):
   return self.compile(self.configInfo.languages.clanguage, source, objDir)

 def compileCUDA(self, source, objDir = None):
   return self.compile('CUDA', source, objDir)

 def compileCxx(self, source, objDir = None):
   return self.compile('Cxx', source, objDir)

 def compileFortran(self, source, objDir = None):
   objects = self.compile('FC', source, objDir)
   # Copy any module files produced into the include directory
   for locMod in os.listdir(os.getcwd()):
     if os.path.splitext(locMod)[1] == '.mod':
       mod = os.path.join(self.petscDir, self.petscArch, 'include', locMod)
       self.logPrint('Moving F90 module %s to %s' % (locMod, mod))
       shutil.move(locMod, mod)
   return objects

 def runShellCommandParallel(self, command, cwd = None):
   import subprocess

   self.logWrite('Executing: %s\n' % (command,), debugSection = self.debugSection, forceScroll = True)
   pipe = subprocess.Popen(command, cwd=cwd, stdin=None, stdout=subprocess.PIPE, stderr=subprocess.PIPE,
                           bufsize=-1, shell=True, universal_newlines=True)
   return pipe

 def compileParallel(self, language, source, objDir = None):
   if not len(source):
     self.logPrint('Nothing to build', debugSection = self.debugSection)
     return
   self.configInfo.setCompilers.pushLanguage(language)
   packageIncludes, packageLibs = self.getPackageInfo()
   compiler = self.configInfo.setCompilers.getCompiler()
   objects  = [self.sourceManager.getObjectName(s, objDir) for s in source]
   includes = ['-I'+inc for inc in [os.path.join(self.petscDir, self.petscArch, 'include'), os.path.join(self.petscDir, 'include')]]
   flags    = []
   flags.append(self.configInfo.setCompilers.getCompilerFlags())                        # Add PCC_FLAGS
   flags.extend([self.configInfo.setCompilers.CPPFLAGS]) # Add CPP_FLAGS
   if self.configInfo.compilers.generateDependencies[language]:
     flags.append(self.configInfo.compilers.dependenciesGenerationFlag[language])
   cmd      = ' '.join([compiler]+['-c']+includes+[packageIncludes]+flags+source)
   if not self.dryRun:
     pipe = self.runShellCommandParallel(cmd)
   else:
     pipe = None
   self.configInfo.setCompilers.popLanguage()

   def store():
     objs = self.storeObjects(objects)
     deps = [os.path.splitext(o)[0]+'.d' for o in objs if os.path.isfile(os.path.splitext(os.path.basename(o))[0]+'.d')]
     self.storeObjects(deps)
     return objs
   return [Future(self.argDB, self.log, pipe, cmd, 'ERROR IN %s COMPILE ******************************' % language, store)]

 def compileCParallel(self, source, objDir = None):
   return self.compileParallel(self.configInfo.languages.clanguage, source, objDir)

 def compileCxxParallel(self, source, objDir = None):
   return self.compileParallel('Cxx', source, objDir)

 def compileFortranParallel(self, source, objDir = None):
   futures = self.compileParallel('FC', source, objDir)
   def func():
     # Copy any module files produced into the include directory
     for locMod in os.listdir(os.getcwd()):
       if os.path.splitext(locMod)[1] == '.mod':
         mod = os.path.join(self.petscDir, self.petscArch, 'include', locMod)
         self.logPrint('Moving F90 module %s to %s' % (locMod, mod))
         shutil.move(locMod, mod)
     return []
   futures[0].addFunc(func)
   return futures

 def ranlib(self, library):
   '''${ranlib} ${LIBNAME} '''
   lib = os.path.splitext(library)[0]+'.'+self.configInfo.setCompilers.AR_LIB_SUFFIX
   cmd = ' '.join([self.configInfo.setCompilers.RANLIB, lib])
   self.logPrint('Running ranlib on '+lib)
   if not self.dryRun:
     (output, error, status) = self.executeShellCommand(cmd, checkCommand = noCheckCommand, log=self.log)
     if status:
       self.operationFailed = True
       self.logPrint("ERROR IN RANLIB ******************************", debugSection='screen')
       self.logPrint(output+error, debugSection='screen')
   return

 def expandArchive(self, archive, objDir):
   [shutil.rmtree(p) for p in os.listdir(objDir)]
   oldDir = os.getcwd()
   os.chdir(objDir)
   self.executeShellCommand(self.setCompilers.AR+' x '+archive, log = self.log)
   os.chdir(oldDir)
   return

 def buildArchive(self, library, objects):
   '''${AR} ${AR_FLAGS} ${LIBNAME} $*.o'''
   lib = os.path.splitext(library)[0]+'.'+self.configInfo.setCompilers.AR_LIB_SUFFIX
   self.logPrint('Archiving files '+str(objects)+' into '+lib)
   self.logWrite('Building archive '+lib+'\n', debugSection = 'screen', forceScroll = True)
   if os.path.samefile(self.rootDir, self.petscDir):
     cmd = ' '.join([self.configInfo.setCompilers.AR, self.configInfo.setCompilers.FAST_AR_FLAGS, lib]+objects)
   else:
     cmd = ' '.join([self.configInfo.setCompilers.AR, self.configInfo.setCompilers.AR_FLAGS, lib]+objects)
   self.logWrite(cmd+'\n', debugSection = self.debugSection, forceScroll = True)
   if not self.dryRun:
     (output, error, status) = self.executeShellCommand(cmd, checkCommand = noCheckCommand, log=self.log)
     if status:
       self.operationFailed = True
       self.logPrint("ERROR IN ARCHIVE ******************************", debugSection='screen')
       self.logPrint(output+error, debugSection='screen')
   self.ranlib(library)
   return [library]

 def linkShared(self, sharedLib, libDir, tmpDir):
   osName = sys.platform
   self.logPrint('Making shared libraries for OS %s using language %s' % (osName, self.configInfo.setCompilers.language[-1]))
   # PCC_LINKER PCC_LINKER_FLAGS
   linker      = self.configInfo.setCompilers.getSharedLinker()
   linkerFlags = self.configInfo.setCompilers.getLinkerFlags()
   packageIncludes, packageLibs = self.getPackageInfo()
   extraLibs = self.configInfo.libraries.toStringNoDupes(self.configInfo.compilers.flibs+self.configInfo.compilers.cxxlibs+self.configInfo.compilers.LIBS.split(' '))
   sysLib      = ''
   sysLib.replace('-Wl,-rpath', '-L')
   externalLib = packageLibs+' '+extraLibs
   externalLib.replace('-Wl,-rpath', '-L')
   # Move this switch into the sharedLibrary module
   if self.configInfo.setCompilers.isSolaris() and self.configInfo.setCompilers.isGNU(self.configInfo.framework.getCompiler()):
     cmd = self.configInfo.setCompilers.LD+' -G -h '+os.path.basename(sharedLib)+' *.o -o '+sharedLib+' '+sysLib+' '+externalLib
     oldDir = os.getcwd()
     os.chdir(tmpDir)
     self.executeShellCommand(cmd, log=self.log)
     os.chdir(oldDir)
   elif '-qmkshrobj' in self.configInfo.setCompilers.sharedLibraryFlags:
     cmd = linker+' '+linkerFlags+' -qmkshrobj -o '+sharedLib+' *.o '+externalLib
     oldDir = os.getcwd()
     os.chdir(tmpDir)
     self.executeShellCommand(cmd, log=self.log)
     os.chdir(oldDir)
   else:
     if osName == 'linux2':
       cmd = linker+' -shared -Wl,-soname,'+os.path.basename(sharedLib)+' -o '+sharedLib+' *.o '+externalLib
     elif osName.startswith('darwin'):
       cmd   = ''
       flags = ''
       if not 'MACOSX_DEPLOYMENT_TARGET' in os.environ:
         cmd += 'MACOSX_DEPLOYMENT_TARGET=10.5 '
       if self.configInfo.setCompilers.getLinkerFlags().find('-Wl,-commons,use_dylibs') > -1:
         flags += '-Wl,-commons,use_dylibs'
       cmd += linker+' -g  -dynamiclib -single_module -multiply_defined suppress -undefined dynamic_lookup '+flags+' -o '+sharedLib+' *.o -L'+libDir+' '+packageLibs+' '+sysLib+' '+extraLibs+' -lm -lc'
     elif osName == 'cygwin':
       cmd = linker+' '+linkerFlags+' -shared -o '+sharedLib+' *.o '+externalLib
     else:
       raise RuntimeError('Do not know how to make shared library for your '+osName+' OS')
     oldDir = os.getcwd()
     os.chdir(tmpDir)
     (output, error, status) = self.executeShellCommand(cmd, checkCommand = noCheckCommand, log=self.log)
     if status:
       self.operationFailed = True
       self.logPrint("ERROR IN SHARED LIBRARY LINK ******************************", debugSection='screen')
       self.logPrint(output+error, debugSection='screen')
     os.chdir(oldDir)
     if hasattr(self.configInfo.debuggers, 'dsymutil'):
       cmd = self.configInfo.debuggers.dsymutil+' '+sharedLib
       self.executeShellCommand(cmd, log=self.log)
   return

 def buildSharedLibrary(self, libname, objects):
   '''
   PETSC_LIB_DIR        = ${PETSC_DIR}/${PETSC_ARCH}/lib
   INSTALL_LIB_DIR	= ${PETSC_LIB_DIR}
   '''
   if self.configInfo.sharedLibraries.useShared:
     libDir = self.petscLibDir
     objDir = self.getObjDir(libname)
     self.logPrint('Making shared libraries in '+libDir)
     sharedLib = os.path.join(libDir, os.path.splitext(libname)[0]+'.'+self.configInfo.setCompilers.sharedLibraryExt)
     rebuild   = False
     if os.path.isfile(sharedLib):
       for obj in objects:
         if os.path.getmtime(obj) >= os.path.getmtime(sharedLib):
           rebuild = True
           break
     else:
       rebuild = True
     if rebuild:
       self.logWrite('Building shared library '+sharedLib+'\n', debugSection = 'screen', forceScroll = True)
       self.linkShared(sharedLib, libDir, objDir)
     else:
       self.logPrint('Nothing to rebuild for shared library '+libname)
   else:
     self.logPrint('Shared libraries disabled')
   return

 def link(self, executable, objects, language):
   '''${CLINKER} -o $@ $^ ${PETSC_LIB}
      ${DSYMUTIL} $@'''
   self.logWrite('Linking object '+str(objects)+' into '+executable+'\n', debugSection = self.debugSection, forceScroll = True)
   self.configInfo.compilers.pushLanguage(language)
   packageIncludes, packageLibs = self.getPackageInfo()
   if self.argDB.get('with-single-library') == 0:
       libpetsc = ' -lpetscts -lpetscsnes -lpetscksp -lpetscdm -lpetscmat -lpetscvec -lpetscsys '
   else:
       libpetsc = ' -lpetsc '
   cmd = self.configInfo.compilers.getFullLinkerCmd(' '.join(objects)+' -L'+self.petscLibDir+libpetsc+packageLibs+' -L/usr/local/cuda/lib', executable)
   if not self.dryRun:
     (output, error, status) = self.executeShellCommand(cmd, checkCommand = noCheckCommand, log=self.log)
     if status:
       self.logPrint("ERROR IN LINK ******************************", debugSection='screen')
       self.logPrint(output+error, debugSection='screen')
     # TODO: Move dsymutil stuff from PETSc.options.debuggers to config.compilers
     if hasattr(self.configInfo.debuggers, 'dsymutil'):
       (output, error, status) = self.executeShellCommand(self.configInfo.debuggers.dsymutil+' '+executable, checkCommand = noCheckCommand, log=self.log)
       if status:
         self.operationFailed = True
         self.logPrint("ERROR IN LINK ******************************", debugSection='screen')
         self.logPrint(output+error, debugSection='screen')
   self.configInfo.compilers.popLanguage()
   return [executable]

 def buildDir(self, dirname, files, objDir):
   ''' This is run in a PETSc source directory'''
   self.logWrite('Building in '+dirname+'\n', debugSection = 'screen', forceScroll = True)
   oldDir = os.getcwd()
   os.chdir(dirname)
   sourceMap = self.sourceManager.sortSourceFiles(files, objDir)
   objects   = []
   for language in ['C', 'Cxx', 'Fortran', 'CUDA']:
     if sourceMap[language]:
       self.logPrint('Compiling %s files %s' % (language, str(sourceMap[language])))
       objects.extend(getattr(self, 'compile'+language)(sourceMap[language], objDir))
   os.chdir(oldDir)
   return objects

 def buildDirParallel(self, dirname, files, objDir):
   ''' This is run in a PETSc source directory'''
   self.logWrite('Building in '+dirname+'\n', debugSection = 'screen', forceScroll = True)
   oldDir = os.getcwd()
   os.chdir(dirname)
   sourceMap = self.sourceManager.sortSourceFiles(files, objDir)
   futures   = []
   for language in ['C', 'Cxx', 'Fortran', 'CUDA']:
     if sourceMap[language]:
       self.logPrint('Compiling %s files %s' % (language, str(sourceMap[language])))
       futures.extend(getattr(self, 'compile'+language+'Parallel')(sourceMap[language], objDir))
   os.chdir(oldDir)
   return futures

 def buildFile(self, filename, objDir):
   ''' This is run in a PETSc source directory'''
   if not isinstance(filename, list): filename = [filename]
   self.logWrite('Building '+str(filename)+'\n', debugSection = 'screen', forceScroll = True)
   sourceMap = self.sourceManager.sortSourceFiles(filename, objDir)
   objects   = []
   for language in ['C', 'Cxx', 'Fortran', 'CUDA']:
     if sourceMap[language]:
       self.logPrint('Compiling %s files %s' % (language, str(sourceMap['C'])))
       objects.extend(getattr(self, 'compile'+language)(sourceMap[language], objDir))
   return objects

 def buildLibraries(self, libname, rootDir, parallel = False):
   '''TODO: If a file fails to build, it still must go in the source database'''
   if not self.argDB['buildLibraries']: return
   totalRebuild = os.path.samefile(rootDir, self.petscDir) and not len(self.sourceDatabase)
   self.logPrint('Building Libraries')
   library = os.path.join(self.petscDir, self.petscArch, 'lib', libname)
   objDir  = self.getObjDir(libname)
   # Remove old library and object files by default when rebuilding the entire package
   if totalRebuild:
     self.logPrint('Doing a total rebuild of PETSc')
     lib = os.path.splitext(library)[0]+'.'+self.configInfo.setCompilers.AR_LIB_SUFFIX
     if os.path.isfile(lib):
       self.logPrint('Removing '+lib)
       os.unlink(lib)
     if os.path.isfile(self.sourceDBFilename):
       self.logPrint('Removing '+self.sourceDBFilename)
       os.unlink(self.sourceDBFilename)
     if os.path.isdir(objDir):
       shutil.rmtree(objDir)
   if not os.path.isdir(objDir): os.mkdir(objDir)

   self.operationFailed = False
   objects = []
   if len(self.sourceDatabase):
     def check(filename):
       if self.sourceDatabase.rebuild(filename): return True
       for obj in self.sourceManager.sortSourceFiles([filename], objDir)['Objects']:
         if not os.path.isfile(obj):
           self.logPrint('    object file '+obj+' is missing')
           return True
       return False
     import graph
     for filename in self.sourceDatabase.topologicalSort(check):
       objects += self.buildFile(filename, objDir)
   else:
     walker = DirectoryTreeWalker(self.argDB, self.log, self.configInfo)
     if totalRebuild:
       dirs = map(lambda d: os.path.join(rootDir, 'src', d), ['inline', 'sys', 'vec', 'mat', 'dm', 'ksp', 'snes', 'ts', 'docs'])
     else:
       dirs = [rootDir]
     if parallel:
       futures = []
       for d in dirs:
         for root, files in walker.walk(d):
           futures += self.buildDirParallel(root, files, objDir)
       for future in futures:
         objects += future.finish()
     else:
       for d in dirs:
         for root, files in walker.walk(d):
           objects += self.buildDir(root, files, objDir)

   if len(objects):
     if self.argDB['buildArchive']:
       self.buildArchive(library, objects)
     self.buildSharedLibrary(libname, objects)
   return len(objects)

 def rebuildDependencies(self, libname, rootDir):
   self.logWrite('Rebuilding Dependencies\n', debugSection = 'screen', forceScroll = True)
   self.sourceDatabase = SourceDatabase(self.argDB, self.log)
   depBuilder          = DependencyBuilder(self.argDB, self.log, self.sourceManager, self.sourceDatabase, self.getObjDir(libname))
   walker              = DirectoryTreeWalker(self.argDB, self.log, self.configInfo)

   for root, files in walker.walk(rootDir):
     depBuilder.buildDependencies(root, files)
   if not len(self.sourceDatabase):
     self.logPrint('No dependency information found -- disabling dependency tracking')
     self.sourceDatabase = NullSourceDatabase()
   else:
     depBuilder.buildDependenciesF90()
   if self.verbose > 3:
     import graph
     print('Source database:')
     for filename in self.sourceDatabase.topologicalSort(lambda x: True):
       print('  ',filename)
   return

 def updateDependencies(self, libname, rootDir):
   '''Calculates build dependencies and stores them in a database
   - If --dependencies is False, ignore them
   '''
   self.operationFailed = False
   if self.argDB['dependencies']:
     if not self.argDB['rebuildDependencies'] and os.path.isfile(self.sourceDBFilename):
       self.logPrint('Loading Dependencies')
       import cPickle

       with file(self.sourceDBFilename, 'rb') as f:
         self.sourceDatabase = cPickle.load(f)
       self.sourceDatabase.verbose = self.verbose
     else:
       self.rebuildDependencies(libname, rootDir)
   else:
     self.logPrint('Disabling dependency tracking')
     self.sourceDatabase = NullSourceDatabase()
   return

 def cleanupTest(self, dirname, execname):
   # ${RM} $* *.o $*.mon.* gmon.out mon.out *.exe *.ilk *.pdb *.tds
   import re
   trash = re.compile('^('+execname+'(\.o|\.mon\.\w+|\.exe|\.ilk|\.pdb|\.tds)?|g?mon.out)$')
   for fname in os.listdir(dirname):
     if trash.match(fname):
       os.remove(fname)
   return

 def checkTestOutputGeneric(self, parser, testDir, executable, cmd, output, testNum):
   from difflib import unified_diff
   outputName = os.path.join(testDir, 'output', os.path.basename(executable)+'_'+testNum+'.out')
   ret        = 0
   with file(outputName) as f:
     output                  = output.strip()
     parse, excess           = parser.parse(output)
     validOutput             = f.read().strip().replace('\r', '') # Jed is now stripping output it appears
     validParse, validExcess = parser.parse(validOutput)
     if not validParse == parse or not validExcess == excess:
       self.logPrint("TEST ERROR: Regression output for %s (test %s) does not match\n" % (executable, testNum), debugSection = 'screen')
       for linum,line in enumerate(unified_diff(validOutput.split('\n'), output.split('\n'), fromfile=outputName, tofile=cmd)):
         end = '' if linum < 3 else '\n' # Control lines have their own end-lines
         self.logWrite(line+end, debugSection = 'screen', forceScroll = True)
       self.logPrint('Reference output from %s\n' % outputName)
       self.logPrint(validOutput, indent = 0)
       self.logPrint('Current output from %s' % cmd)
       self.logPrint(output, indent = 0)
       ret = -1
     else:
       self.logPrint("TEST SUCCESS: Regression output for %s (test %s) matches" % (executable, testNum))
   return ret

 def checkTestOutput(self, numProcs, testDir, executable, cmd, output, testNum):
   return self.checkTestOutputGeneric(IdentityParser(), testDir, executable, cmd, output, testNum)

 def checkTestOutputSolver(self, numProcs, testDir, executable, cmd, output, testNum):
   if numProcs > 1: parser = SolverParser(atol = 1.0e-9)
   else:            parser = SolverParser()
   return self.checkTestOutputGeneric(parser, testDir, executable, cmd, output, testNum)

 def getTestCommand(self, executable, **params):
   numProcs = params.get('numProcs', 1)
   try:
     args   = params.get('args', '') % dict(meshes=os.path.join(self.petscDir,'share','petsc','datafiles','meshes'))
   except ValueError:
     args   = params.get('args', '')
   hosts    = ','.join(['localhost']*int(numProcs))
   return ' '.join([self.configInfo.mpi.mpiexec, '-host', hosts, '-n', str(numProcs), os.path.abspath(executable), args])

 def runTest(self, testDir, executable, testNum, replace, **params):
   '''testNum can be any string'''
   num = str(testNum)
   cmd = self.getTestCommand(executable, **params)
   numProcs = params.get('numProcs', 1)
   self.logPrint('Running #%s: %s' % (num, cmd), debugSection='screen')
   if not self.dryRun:
     (output, error, status) = self.executeShellCommand(cmd, checkCommand = noCheckCommand, log=self.log)
     outputName = os.path.join(testDir, 'output', os.path.basename(executable)+'_'+num+'.out')
     if status:
       self.logPrint("TEST ERROR: Failed to execute %s\n" % executable, debugSection='screen')
       self.logPrint(output+error, indent = 0, debugSection='screen')
       ret = -2
     elif replace:
       outputName = os.path.join(testDir, 'output', os.path.basename(executable)+'_'+str(testNum)+'.out')
       with file(outputName, 'w') as f:
         f.write(output+error)
       self.logPrint("REPLACED: Regression output file %s (test %s) was stored" % (outputName, str(testNum)), debugSection='screen')
       ret = 0
     elif not os.path.isfile(outputName):
       self.logPrint("MISCONFIGURATION: Regression output file %s (test %s) is missing" % (outputName, testNum), debugSection='screen')
       ret = 0
     else:
       ret = getattr(self, 'checkTestOutput'+params.get('parser', ''))(numProcs, testDir, executable, cmd, output+error, num)
   return ret

 def regressionTestsDir(self, dirname, dummy):
   ''' This is run in a PETSc source directory'''
   self.logWrite('Entering '+dirname+'\n', debugSection = 'screen', forceScroll = True)
   os.chdir(dirname)
   sourceMap = self.sourceManager.sortSourceFiles(dirname)
   objects   = []
   if sourceMap['C']:
     self.logPrint('Compiling C files '+str(sourceMap['C']))
     self.compileC(sourceMap['C'])
   if sourceMap['Fortran']:
     if not self.fortrancpp.fortranDatatypes:
       self.logPrint('Compiling Fortran files '+str(sourceMap['Fortran']))
       self.compileF(sourceMap['Fortran'])
   if sourceMap['Objects']:
     packageNames = set([p.name for p in self.framework.packages])
     for obj in sourceMap['Objects']:
       # TESTEXAMPLES_C_X = ex3.PETSc runex3 ex3.rm
       # .PETSc: filters out messages from build
       # .rm: cleans up test
       executable = os.path.splitext(obj)[0]
       paramKey   = os.path.relpath(os.path.abspath(executable), self.petscDir)
       testNum    = 1
       if paramKey in regressionRequirements:
         if not regressionRequirements[paramKey].issubset(packageNames):
           continue
       self.logPrint('Linking object '+obj+' into '+executable)
       # TODO: Fix this hack
       if executable[-1] == 'f':
         self.link(executable, obj, 'FC')
       else:
         self.link(executable, obj, self.languages.clanguage)
       self.runTest(dirname, executable, testNum, False, **regressionParameters.get(paramKey, {}))
       testNum += 1
       while '%s_%d' % (paramKey, testNum) in regressionParameters:
         self.runTest(dirname, executable, testNum, False, **regressionParameters.get('%s_%d' % (paramKey, testNum), {}))
         testNum += 1
       self.cleanupTest(dirname, executable)
   return

 def regressionTests(self, rootDir):
   if not self.argDB['regressionTests']: return
   if not self.checkDir(rootDir, allowExamples = True):
     self.logPrint('Nothing to be done')
   self.operationFailed = False
   for root, dirs, files in os.walk(rootDir):
     self.logPrint('Processing '+root)
     if 'examples' in dirs:
       for exroot, exdirs, exfiles in os.walk(os.path.join(root, 'examples')):
         self.logPrint('Processing '+exroot)
         print('  Testing in root',root)
         self.regressionTestsDir(exroot, exfiles)
         for badDir in [d for d in exdirs if not self.checkDir(os.path.join(exroot, d), allowExamples = True)]:
           exdirs.remove(badDir)
     for badDir in [d for d in dirs if not self.checkDir(os.path.join(root, d))]:
       dirs.remove(badDir)
   return

 def buildEtags(self):
   oldPath = sys.path
   sys.path.append(os.path.join(self.petscDir, 'bin', 'maint'))
   from generateetags import main
   main()
   os.system('find config -type f -name "*.py" | xargs etags -o TAGS_PYTHON')
   sys.path = oldPath
   return

 def buildFortranStubs(self):
   self.logWrite('Building Fortran stubs\n', debugSection = 'screen', forceScroll = True)
   oldPath = sys.path
   sys.path.append(os.path.join(self.petscDir, 'bin', 'maint'))
   from generatefortranstubs import main, processf90interfaces
   for d in os.listdir(os.path.join(self.petscDir, 'include', 'petsc','finclude', 'ftn-auto')):
     if d.endswith('-tmpdir'): shutil.rmtree(os.path.join(self.petscDir, 'include', 'petsc','finclude', 'ftn-auto', d))
   main(self.petscDir, self.configInfo.sowing.bfort, os.getcwd(),0)
   processf90interfaces(self.petscDir,0)
   for d in os.listdir(os.path.join(self.petscDir, 'include', 'petsc','finclude', 'ftn-auto')):
     if d.endswith('-tmpdir'): shutil.rmtree(os.path.join(self.petscDir, 'include', 'petsc','finclude', 'ftn-auto', d))
   sys.path = oldPath
   return

 def check(self):
   self.logWrite('Checking build\n', debugSection = 'screen', forceScroll = True)
   return

 def clean(self, libname):
   self.logWrite('Cleaning build\n', debugSection = 'screen', forceScroll = True)
   if os.path.isfile(self.sourceDBFilename):
     os.remove(self.sourceDBFilename)
     self.logPrint('Removed '+self.sourceDBFilename)
   if os.path.exists(self.getObjDir(libname)):
     shutil.rmtree(self.getObjDir(libname))
   self.logPrint('Removed '+self.getObjDir(libname))
   return

 def run(self):
   self.setup()
   #self.buildFortranStubs()
   self.updateDependencies('libpetsc', self.rootDir)
   if self.buildLibraries('libpetsc', self.rootDir):
     # This is overkill, but right now it is cheap
     self.rebuildDependencies('libpetsc', self.rootDir)
   self.regressionTests(self.rootDir)
   self.cleanup()
   return

if __name__ == '__main__':
  PETScMaker().run()<|MERGE_RESOLUTION|>--- conflicted
+++ resolved
@@ -496,46 +496,7 @@
                                                                {'num': 'quad_q2q1_full', 'numProcs': 1, 'args': '-run_type full -simplex 0 -refinement_limit 0.00625 -bc_type dirichlet -interpolate 1 -vel_petscspace_order 2 -vel_petscspace_poly_tensor -pres_petscspace_order 1 -pres_petscspace_poly_tensor -ksp_type fgmres -ksp_gmres_restart 10 -ksp_rtol 1.0e-9 -pc_type fieldsplit -pc_fieldsplit_type schur -pc_fieldsplit_schur_factorization_type full -fieldsplit_pressure_ksp_rtol 1e-10 -fieldsplit_velocity_ksp_type gmres -fieldsplit_velocity_pc_type lu -fieldsplit_pressure_pc_type jacobi -snes_monitor_short -ksp_monitor_short -snes_converged_reason -ksp_converged_reason -snes_view -show_solution 0', 'parser': 'Solver'},
                                                                {'num': 'quad_q2p1_full', 'numProcs': 1, 'args': '-run_type full -simplex 0 -refinement_limit 0.00625 -bc_type dirichlet -interpolate 1 -vel_petscspace_order 2 -vel_petscspace_poly_tensor -pres_petscspace_order 1 -pres_petscdualspace_lagrange_continuity 0 -ksp_type fgmres -ksp_gmres_restart 10 -ksp_rtol 1.0e-9 -pc_type fieldsplit -pc_fieldsplit_type schur -pc_fieldsplit_schur_factorization_type full -fieldsplit_pressure_ksp_rtol 1e-10 -fieldsplit_velocity_ksp_type gmres -fieldsplit_velocity_pc_type lu -fieldsplit_pressure_pc_type jacobi -snes_monitor_short -ksp_monitor_short -snes_converged_reason -ksp_converged_reason -snes_view -show_solution 0', 'parser': 'Solver'},
                                                                ],
-<<<<<<< HEAD
-
-                        'src/snes/examples/tutorials/ex67':   [{'numProcs': 1, 'args': '-dm_view -snes_monitor -ksp_monitor -snes_view',
-                                                                'setup': 'bin/pythonscripts/PetscGenerateFEMQuadratureTensorProduct.py 2 1 2 1 laplacian 2 0 1 1 gradient src/snes/examples/tutorials/ex67.h'},
-                                                               {'numProcs': 2, 'args': '-dm_view -snes_monitor -ksp_monitor -snes_view'}],
-                        'src/snes/examples/tutorials/ex72':   [# 2D serial P1 tests 0-1
-                                                               {'numProcs': 1, 'args': '-run_type test -refinement_limit 0.0    -bc_type dirichlet -show_initial -dm_plex_print_fem 1 -show_jacobian',
-                                                                'setup': './bin/pythonscripts/PetscGenerateFEMQuadratureTensorProduct.py 2 1 2 1 laplacian 2 1 1 1 gradient src/snes/examples/tutorials/ex72.h'},
-                                                               {'numProcs': 1, 'args': '-run_type test -refinement_limit 0.0625 -bc_type dirichlet -show_initial -dm_plex_print_fem 1 -show_jacobian'},
-                                                               # 2D serial P2 tests 2-3
-                                                               #{'numProcs': 1, 'args': '-run_type test -refinement_limit 0.0    -bc_type dirichlet -show_initial -dm_plex_print_fem 1 -show_jacobian',
-                                                               # 'setup': './bin/pythonscripts/PetscGenerateFEMQuadratureTensorProduct.py 2 2 2 1 laplacian 2 1 1 1 gradient src/snes/examples/tutorials/ex62.h'},
-
-                                                               #{'numProcs': 1, 'args': '-run_type test -refinement_limit 0.0625 -bc_type dirichlet -show_initial -dm_plex_print_fem 1 -show_jacobian'},
-                                                               # Parallel tests 4-9
-                                                               {'numProcs': 2, 'args': '-run_type test -refinement_limit 0.0    -bc_type dirichlet -show_jacobian',
-                                                                'setup': './bin/pythonscripts/PetscGenerateFEMQuadratureTensorProduct.py 2 1 2 1 laplacian 2 1 1 1 gradient src/snes/examples/tutorials/ex72.h'},
-                                                               {'numProcs': 3, 'args': '-run_type test -refinement_limit 0.0    -bc_type dirichlet -show_jacobian'},
-                                                               {'numProcs': 2, 'args': '-run_type test -refinement_limit 0.0625 -bc_type dirichlet -show_jacobian'},
-                                                               {'numProcs': 3, 'args': '-run_type test -refinement_limit 0.0625 -bc_type dirichlet -show_jacobian'},
-                                                               {'numProcs': 5, 'args': '-run_type test -refinement_limit 0.0625 -bc_type dirichlet -show_jacobian'},
-                                                               # Full solutions 10-17
-                                                               {'numProcs': 1, 'args': '-run_type full -refinement_limit 0.0    -bc_type dirichlet -pc_type jacobi -ksp_rtol 1.0e-9 -snes_monitor_short -ksp_monitor_short -snes_converged_reason -snes_view'},
-                                                               #{'numProcs': 1, 'args': '-run_type full -refinement_limit 0.0625 -bc_type dirichlet -pc_type jacobi -ksp_rtol 1.0e-9 -snes_monitor_short -ksp_monitor_short -snes_converged_reason -snes_view'},
-                                                               #{'numProcs': 2, 'args': '-run_type full -refinement_limit 0.0625 -bc_type dirichlet -pc_type jacobi -ksp_rtol 1.0e-9 -snes_monitor_short -ksp_monitor_short -snes_converged_reason -snes_view'},
-                                                               #{'numProcs': 3, 'args': '-run_type full -refinement_limit 0.0625 -bc_type dirichlet -pc_type jacobi -ksp_rtol 1.0e-9 -snes_converged_reason -snes_view'},
-                                                               #{'numProcs': 5, 'args': '-run_type full -refinement_limit 0.0625 -bc_type dirichlet -pc_type jacobi -ksp_rtol 1.0e-9 -snes_converged_reason -snes_view'},
-                                                               #{'numProcs': 1, 'args': '-run_type full -refinement_limit 0.0625 -bc_type dirichlet -pc_type jacobi -ksp_rtol 1.0e-9 -snes_monitor_short -ksp_monitor_short -snes_converged_reason -snes_view',
-                                                               # 'setup': './bin/pythonscripts/PetscGenerateFEMQuadrature.py 2 2 2 1 laplacian 2 1 1 1 gradient src/snes/examples/tutorials/ex62.h'},
-                                                               #{'numProcs': 2, 'args': '-run_type full -refinement_limit 0.0625 -bc_type dirichlet -pc_type jacobi -ksp_rtol 1.0e-9 -snes_monitor_short -ksp_monitor_short -snes_converged_reason -snes_view'},
-                                                               #{'numProcs': 3, 'args': '-run_type full -refinement_limit 0.0625 -bc_type dirichlet -pc_type jacobi -ksp_rtol 1.0e-9 -snes_converged_reason -snes_view'},
-                                                               #{'numProcs': 5, 'args': '-run_type full -refinement_limit 0.0625 -bc_type dirichlet -pc_type jacobi -ksp_rtol 1.0e-9 -snes_converged_reason -snes_view'}
-],
-                        'src/snes/examples/tutorials/ex75':    [{'numProcs': 1, 'args': ''},
-                                                                {'numProcs': 1, 'args': '-fem'}
-                                                                ],
-                        'src/ts/examples/tutorials/ex11':      [# 2D 0-6
-=======
                         'src/ts/examples/tutorials/ex11':      [# 2D Advection 0-10
->>>>>>> ce89bdfd
                                                                 {'numProcs': 1, 'args': '-ufv_vtk_interval 0 -f %(meshes)s/sevenside.exo'},
                                                                 {'numProcs': 1, 'args': '-ufv_vtk_interval 0 -f %(meshes)s/sevenside-quad-15.exo'},
                                                                 {'numProcs': 2, 'args': '-ufv_vtk_interval 0 -f %(meshes)s/sevenside.exo'},
