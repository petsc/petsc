import commands
import os
import re
import select
import sys

class Configure:
  def __init__(self, framework):
    self.framework = framework
    self.defines   = {}
    self.subst     = {}
    self.argSubst  = {}
    # Interaction with Autoconf
    self.m4           = '/usr/bin/m4'
    self.acMacroDir   = '/usr/share/autoconf'
    self.acLocalDir   = 'config'
    self.acReload     = '--reload'
    self.acMsgFD      = '2'
    self.configAuxDir = 'config'
    # Interaction with the shell
    self.shell = '/bin/sh'
    # Preprocessing, compiling, and linking
    self.language = []
    self.pushLanguage('C')
    return

  def __str__(self):
    return ''

  def checkPython(self):
    if not hasattr(sys, 'version_info') or float(sys.version_info[0]) < 2 or float(sys.version_info[1]) < 2:
      raise RuntimeError('BuildSystem requires Python version 2.2 or higher. Get Python at http://www.python.org')
    return

  def getAcCCFD(self):
    return str(self.framework.log.fileno())

  def getRoot(self):
    # This has the problem that when we reload a module of the same name, this gets screwed up
    #   Therefore, we call it in the initializer, and stash it
    if not hasattr(self, '_root_'):
      if hasattr(sys.modules[self.__module__], '__file__'):
        self._root_ = os.path.abspath(os.path.dirname(sys.modules[self.__module__].__file__))
      else:
        self._root_ = os.getcwd()
    return self._root_

  def startLine(self):
    '''Erases last print line and puts cursor at first point in line'''
    if self.framework.linewidth < 0: return
    self.printLine('')
    for i in range(0,self.framework.linewidth):
      sys.stdout.write('\b')

  def printLine(self,msg):
    if not hasattr(self.framework,'linewidth'):
      if not sys.stdout.isatty():
        self.framework.linewidth = -1
        return
      try:
        import curses
        try:
          curses.setupterm()
          stdscr = curses.initscr()
          (y,x) = stdscr.getmaxyx()
          curses.endwin()

          self.framework.linewidth = x
          self.framework.cwd       = os.getcwd()+'/'
        except curses.error:
          self.framework.linewidth = -1
          return
      except ImportError:
        self.framework.linewidth = -1
        return
    elif self.framework.linewidth < 0:
      return
    else:
      for i in range(0,self.framework.linewidth):
        sys.stdout.write('\b')
    msg = msg.replace(self.framework.cwd,'')
    msg = msg+'                                                                                                                       '
    sys.stdout.write(msg[0:self.framework.linewidth])
    sys.stdout.flush()
    return

  def defaultCheckCommand(self, command, status, output, error):
    '''Raise an error if the exit status is nonzero'''
    if status: raise RuntimeError('Could not execute \''+command+'\':\n'+output+error)

  def executeShellCommand(self, command, checkCommand = None, timeout = 120.0):
    '''Execute a shell command returning the output, and optionally provide a custom error checker'''
    import threading
    global output, error, status

    self.framework.log.write('sh: '+command+'\n')
    status = -1
    output = 'Runaway process'
    def run(command):
      global output, error, status
      (output, error, status) = self.runShellCommand(command)
      return

    thread = threading.Thread(target = run, name = 'Shell Command', args = (command,))
    thread.setDaemon(1)
    thread.start()
    thread.join(timeout)
    if thread.isAlive():
      error  = 'Runaway process exceeded time limit of '+str(timeout)+'s\n'
      status = -1
      self.framework.log.write(error)
    else:
      import re
      # get rid of multiple blank lines
      output = re.sub('\n[\n]*','\n',output)
      if len(output) < 600:
        self.framework.log.write('sh: '+output+'\n')
      else:
        self.framework.log.write('sh: '+output[:600]+'...\n')
        self.framework.log.write('... '+output[-600:]+'\n')
    if checkCommand:
      checkCommand(command, status, output, error)
    else:
      self.defaultCheckCommand(command, status, output, error)
    return (output, error, status)

  def executeTest(self, test, args = []):
    self.framework.log.write('================================================================================\n')
    self.framework.log.write('TEST '+str(test.im_func.func_name)+' from '+str(test.im_class.__module__)+'('+str(test.im_func.func_code.co_filename)+':'+str(test.im_func.func_code.co_firstlineno)+')\n')
    self.printLine('TESTING: '+str(test.im_func.func_name)+' from '+str(test.im_class.__module__)+'('+str(test.im_func.func_code.co_filename)+':'+str(test.im_func.func_code.co_firstlineno)+')')
    if test.__doc__: self.framework.log.write('  '+test.__doc__+'\n')
    if not isinstance(args, list): args = [args]
    return apply(test, args)

  #################################
  # Define and Substitution Support
  def addDefine(self, name, value):
    '''Designate that "name" should be defined to "value" in the configuration header'''
    self.framework.log.write('Defined '+name+' to '+str(value)+' in '+str(self.__module__)+'\n')
    self.defines[name] = value
    return

  def addSubstitution(self, name, value):
    '''Designate that "@name@" should be replaced by "value" in all files which experience substitution'''
    self.framework.log.write('Substituting '+name+' with '+str(value)+' in '+str(self.__module__)+'\n')
    self.subst[name] = value
    return

  def addArgumentSubstitution(self, name, arg):
    '''Designate that "@name@" should be replaced by "arg" in all files which experience substitution'''
    self.framework.log.write('Substituting '+name+' with '+str(arg)+'('+str(self.framework.argDB[arg])+') in '+str(self.__module__)+'\n')
    self.argSubst[name] = arg
    return

  ################
  # Program Checks
  def getExecutable(self, name, path = '', getFullPath = 0, resultName = ''):
    index = name.find(' ')
    if index >= 0:
      options = name[index:]
      name    = name[:index]
    else:
      options = ''
    if not path or path[-1] == ':': path += os.environ['PATH']
    if not resultName: resultName = name
    found = 0
    for dir in path.split(':'):
      prog = os.path.join(dir, name)

      self.framework.log.write('Checking for program '+prog+'...')
      if os.path.isfile(prog) and os.access(prog, os.X_OK):
        if getFullPath:
          setattr(self, resultName, os.path.abspath(prog)+options)
        else:
          setattr(self, resultName, name+options)
        found = 1
        self.framework.log.write('found\n')
        self.addSubstitution(resultName.upper(), getattr(self, resultName))
        break
      self.framework.log.write('not found\n')
    return found

  def getExecutables(self, names, path = '', getFullPath = 0, resultName = ''):
    for name in names:
      if self.getExecutable(name, path, getFullPath, resultName):
        return name
    return None

  ###############################################
  # Preprocessor, Compiler, and Linker Operations
  def pushLanguage(self, language):
    self.language.append(language)
    return self.setLanguage(self.language[-1])

  def popLanguage(self):
    self.language.pop()
    return self.setLanguage(self.language[-1])

  def setLanguage(self, language):
    if language == 'C':
      self.compilerDefines = 'confdefs.h'
      self.sourceExtension = '.c'
    elif language in ['C++', 'Cxx']:
      self.compilerDefines = 'confdefs.h'
      self.sourceExtension = self.framework.cxxExt
    elif language == 'F77':
      self.compilerDefines = 'confdefs.h'
      self.sourceExtension = '.F'
    else:
      raise RuntimeError('Unknown language: '+language)
    return

  def checkCCompilerSetup(self):
    if not self.framework.argDB.has_key('CC'):
      raise RuntimeError('Could not find a C compiler. Please set with the option --with-cc or -CC and load the compilers module.')
    return

  def checkCPreprocessorSetup(self):
    if not self.framework.argDB.has_key('CPP'):
      raise RuntimeError('Could not find a C preprocessor. Please set with the option --with-cpp or -CPP and load the compilers module.')
    return

  def checkCxxCompilerSetup(self):
    if not self.framework.argDB.has_key('CXX'):
      raise RuntimeError('Could not find a C++ compiler. Please set with the option --with-cxx or -CXX and load the compilers module.')
    return

  def checkCxxPreprocessorSetup(self):
    if not self.framework.argDB.has_key('CXXCPP'):
      raise RuntimeError('Could not find a C++ preprocessor. Please set with the option --with-cxxcpp or -CXXCPP and load the compilers module.')
    return

  def checkFortranCompilerSetup(self):
    if not self.framework.argDB.has_key('FC'):
      raise RuntimeError('Could not find a Fortran compiler. Please set with the option --with-fc or -FC and load the compilers module.')
    return

  def getCompiler(self):
    language = self.language[-1]
    if language == 'C':
      self.checkCCompilerSetup()
      self.compilerName   = 'CC'
      self.compilerSource = 'conftest'+self.sourceExtension
      self.compilerObj    = 'conftest.o'
      self.compilerFlags  = self.framework.argDB['CFLAGS']+' '+self.framework.argDB['CPPFLAGS']
    elif language in ['C++', 'Cxx']:
      self.checkCxxCompilerSetup()
      self.compilerName   = 'CXX'
      self.compilerSource = 'conftest'+self.sourceExtension
      self.compilerObj    = 'conftest.o'
      self.compilerFlags  = self.framework.argDB['CXXFLAGS']+' '+self.framework.argDB['CPPFLAGS']
    elif language == 'F77':
      self.checkFortranCompilerSetup()
      self.compilerName   = 'FC'
      self.compilerSource = 'conftest'+self.sourceExtension
      self.compilerObj    = 'conftest.o'
      self.compilerFlags  = self.framework.argDB['FFLAGS']
    else:
      raise RuntimeError('Unknown language: '+language)
    self.compiler = self.framework.argDB[self.compilerName]
    return self.compiler

  def getLinker(self):
    language = self.language[-1]
    if language == 'C':
      self.checkCCompilerSetup()
      if 'CC_LD' in self.framework.argDB:
        self.linkerName  = 'CC_LD'
        self.linkerFlags = self.framework.argDB['LDFLAGS']
      elif 'LD' in self.framework.argDB:
        self.linkerName  = 'LD'
        self.linkerFlags = self.framework.argDB['LDFLAGS']
      else:
        self.linkerName  = 'CC'
        self.linkerFlags = self.framework.argDB['CFLAGS']+' '+self.framework.argDB['LDFLAGS']
      self.linkerSource  = 'conftest.o'
      self.linkerObj     = 'conftest'
    elif language in ['C++', 'Cxx']:
      self.checkCxxCompilerSetup()
      if 'CXX_LD' in self.framework.argDB:
        self.linkerName  = 'CXX_LD'
        self.linkerFlags = self.framework.argDB['LDFLAGS']
      elif 'LD' in self.framework.argDB:
        self.linkerName  = 'LD'
        self.linkerFlags = self.framework.argDB['LDFLAGS']
      else:
        self.linkerName  = 'CXX'
        self.linkerFlags = self.framework.argDB['CXXFLAGS']+' '+self.framework.argDB['LDFLAGS']
      self.linkerSource  = 'conftest.o'
      self.linkerObj     = 'conftest'
    elif language == 'F77':
      self.checkFortranCompilerSetup()
      if 'FC_LD' in self.framework.argDB:
        self.linkerName  = 'FC_LD'
        self.linkerFlags = self.framework.argDB['LDFLAGS']
      elif 'LD' in self.framework.argDB:
        self.linkerName  = 'LD'
        self.linkerFlags = self.framework.argDB['LDFLAGS']
      else:
        self.linkerName  = 'FC'
        self.linkerFlags = self.framework.argDB['FFLAGS']+' '+self.framework.argDB['LDFLAGS']
      self.linkerSource  = 'conftest.o'
      self.linkerObj     = 'conftest'
    else:
      raise RuntimeError('Unknown language: '+language)
    self.linker = self.framework.argDB[self.linkerName]
    return self.linker

  def getCppCmd(self):
    language = self.language[-1]
    self.getCompiler()
    if language == 'C':
      self.checkCPreprocessorSetup()
      self.cpp      = self.framework.argDB['CPP']
      self.cppFlags = self.framework.argDB['CPPFLAGS']
      self.cppCmd   = self.cpp+' '+self.cppFlags+' '+self.compilerSource
    elif language in ['C++', 'Cxx']:
      self.checkCxxPreprocessorSetup()
      self.cpp      = self.framework.argDB['CXXCPP']
      self.cppFlags = self.framework.argDB['CPPFLAGS']
      self.cppCmd   = self.cpp+' '+self.cppFlags+' '+self.compilerSource
    elif language == 'F77':
      self.checkCPreprocessorSetup()
      self.cpp      = self.framework.argDB['CPP']
      self.cppFlags = self.framework.argDB['CPPFLAGS']
      self.cppCmd   = self.cpp+' '+self.cppFlags+' '+self.compilerSource
    else:
      raise RuntimeError('Unknown language: '+language)
    return self.cppCmd

  def getCompilerCmd(self):
    language = self.language[-1]
    self.getCompiler()
    if language == 'C':
      self.compilerCmd = self.compiler+' -c -o '+self.compilerObj+' '+self.compilerFlags+' '+self.compilerSource
    elif language in ['C++', 'Cxx']:
      self.compilerCmd = self.compiler+' -c -o '+self.compilerObj+' '+self.compilerFlags+' '+self.compilerSource
    elif language == 'F77':
      self.compilerCmd = self.compiler+' -c -o '+self.compilerObj+' '+self.compilerFlags+' '+self.compilerSource
    else:
      raise RuntimeError('Unknown language: '+language)
    return self.compilerCmd

  def getLinkerCmd(self):
    language = self.language[-1]
    self.getLinker()
    if language in ['C', 'C++', 'Cxx', 'F77']:
      self.linkerCmd = self.linker+' -o '+self.linkerObj+' '+self.linkerFlags+' '+self.linkerSource+' '+self.framework.argDB['LIBS']
    else:
      raise RuntimeError('Unknown language: '+language)
    return self.linkerCmd

  def getCode(self, includes, body = None, codeBegin = None, codeEnd = None):
    language = self.language[-1]
    if includes and not includes[-1] == '\n':
      includes += '\n'
    if language in ['C', 'C++', 'Cxx']:
      codeStr = '#include "confdefs.h"\n'+includes
      if not body is None:
        if codeBegin is None:
          codeBegin = '\nint main() {\n'
        if codeEnd is None:
          codeEnd   = ';\n  return 0;\n}\n'
        codeStr += codeBegin+body+codeEnd
    elif language == 'F77':
      if not includes is None:
        codeStr = includes
      else:
        codeStr = ''
      if not body is None:
        if codeBegin is None:
          codeBegin = '      program main\n'
        if codeEnd is None:
          codeEnd   = '\n      end\n'
        codeStr += codeBegin+body+codeEnd
    else:
      raise RuntimeError('Invalid language: '+language)
    return codeStr

  def openPipe(self, command):
    '''We need to use the asynchronous version here since we want to avoid blocking reads'''
    import popen2

    pipe = None
    if hasattr(popen2, 'Popen3'):
      pipe   = popen2.Popen3(command, 1)
      input  = pipe.tochild
      output = pipe.fromchild
      err    = pipe.childerr
    else:
      (input, output, err) = os.popen3(command)
    return (input, output, err, pipe)

  def runShellCommand(self, command):
    ret     = None
    out     = ''
    err     = ''
    self.framework.log.write('Executing: '+command+'\n')
    (input, output, error, pipe) = self.openPipe(command)
    input.close()
    outputClosed = 0
    errorClosed  = 0
    while 1:
      ready = select.select([output, error], [], [])
      if len(ready[0]):
        if error in ready[0]:
          msg = error.readline()
          if msg:
            err += msg
          else:
            errorClosed = 1
        if output in ready[0]:
          msg = output.readline()
          if msg:
            out += msg
          else:
            outputClosed = 1
      if outputClosed and errorClosed:
        break
    output.close()
    error.close()
    if pipe:
      # We would like the NOHANG argument here
      ret = pipe.wait()
    return (out, err, ret)

  def preprocess(self, codeStr):
    def report(command, status, output, error):
      if error or status:
        self.framework.log.write('Possible ERROR while running preprocessor: '+error)
        if status: self.framework.log.write('ret = '+str(status)+'\n')
        if error: self.framework.log.write('error message = {'+error+'}\n')
        self.framework.log.write('Source:\n'+self.getCode(codeStr))
      return

    command = self.getCppCmd()
    self.framework.outputHeader(self.compilerDefines)
    f = file(self.compilerSource, 'w')
    f.write(self.getCode(codeStr))
    f.close()
    (out, err, ret) = self.executeShellCommand(command, checkCommand = report)
    if os.path.isfile(self.compilerDefines): os.remove(self.compilerDefines)
    if os.path.isfile(self.compilerSource): os.remove(self.compilerSource)
    return (out, err, ret)

  def outputPreprocess(self, codeStr):
    '''Return the contents of stdout when preprocessing "codeStr"'''
    return self.preprocess(codeStr)[0]

  def checkPreprocess(self, codeStr):
    '''Return True if an error occurred
       - An error is signaled by a nonzero return code, or output on stderr'''
    (out, err, ret) = self.preprocess(codeStr)
    return not ret and not len(err)

  def filterCompileOutput(self, output):
    return self.framework.filterCompileOutput(output)

  def outputCompile(self, includes = '', body = '', cleanup = 1, codeBegin = None, codeEnd = None):
    '''Return the error output from this compile and the return code'''
    def report(command, status, output, error):
      if error or status:
        self.framework.log.write('Possible ERROR while running compiler: '+output)
        if status: self.framework.log.write('ret = '+str(status)+'\n')
        if error: self.framework.log.write('error message = {'+error+'}\n')
        self.framework.log.write('Source:\n'+self.getCode(includes, body, codeBegin, codeEnd))
      return

    command = self.getCompilerCmd()
    self.framework.outputHeader(self.compilerDefines)
    f = file(self.compilerSource, 'w')
    f.write(self.getCode(includes, body, codeBegin, codeEnd))
    f.close()
    (out, err, ret) = self.executeShellCommand(command, checkCommand = report)
    if os.path.isfile(self.compilerDefines): os.remove(self.compilerDefines)
    if os.path.isfile(self.compilerSource): os.remove(self.compilerSource)
    if cleanup and os.path.isfile(self.compilerObj): os.remove(self.compilerObj)
    return (out, err, ret)

  def checkCompile(self, includes = '', body = '', cleanup = 1, codeBegin = None, codeEnd = None):
    '''Returns True if the compile was successful'''
    (output, error, returnCode) = self.outputCompile(includes, body, cleanup)
    output = self.filterCompileOutput(output)
    return not (returnCode or len(output))

  def getCompilerFlagsArg(self):
    '''Return the name of the argument which holds the compiler flags for the current language'''
    language = self.language[-1]
    if language == 'C':
      flagsArg = 'CFLAGS'
    elif language in ['C++', 'Cxx']:
      flagsArg = 'CXXFLAGS'
    elif language == 'F77':
      flagsArg = 'FFLAGS'
    else:
      raise RuntimeError('Unknown language: '+language)
    return flagsArg

  def checkCompilerFlag(self, flag, includes = '', body = ''):
    '''Determine whether the compiler accepts the given flag'''
    flagsArg = self.getCompilerFlagsArg()
    oldFlags = self.framework.argDB[flagsArg]
    self.framework.argDB[flagsArg] = self.framework.argDB[flagsArg]+' '+flag
    (output, error, status)        = self.outputCompile(includes, body)
    output  += error
    valid    = 1
    if status or output.find('unrecognized option') >= 0 or output.find('unknown flag') >= 0:
      valid = 0
    self.framework.argDB[flagsArg] = oldFlags
    return valid

<<<<<<< HEAD
  def addCompilerFlag(self, flag, includes = '', body = '', extraflags=''):
    if self.checkCompilerFlag(flag+' '+extraflags, includes, body):
      language = self.language[-1]
      if language == 'C':
        flagsArg = 'CFLAGS'
      elif language in ['C++', 'Cxx']:
        flagsArg = 'CXXFLAGS'
      elif language == 'F77':
        flagsArg = 'FFLAGS'
      else:
        raise RuntimeError('Unknown language: '+language)
=======
  def addCompilerFlag(self, flag, includes = '', body = ''):
    '''Determine whether the compiler accepts the given flag, and add it if valid'''
    if self.checkCompilerFlag(flag, includes, body):
      flagsArg = self.getCompilerFlagsArg()
>>>>>>> 2f978f39
      self.framework.argDB[flagsArg] = self.framework.argDB[flagsArg]+' '+flag
      return
    raise RuntimeError('Bad compiler flag: '+flag)

  def filterLinkOutput(self, output):
    return self.framework.filterLinkOutput(output)

  def outputLink(self, includes, body, cleanup = 1, codeBegin = None, codeEnd = None):
    (out, err, ret) = self.outputCompile(includes, body, cleanup = 0, codeBegin = codeBegin, codeEnd = codeEnd)
    out = self.filterCompileOutput(out)
    if ret or len(out):
      return (out, ret)

    def report(command, status, output, error):
      if error or status:
        self.framework.log.write('Possible ERROR while running linker: '+error)
        self.framework.log.write(' output: '+output)
        if status: self.framework.log.write('ret = '+str(status)+'\n')
        if error: self.framework.log.write('error message = {'+error+'}\n')
        self.framework.log.write(' in '+self.getLinkerCmd()+'\n')
        self.framework.log.write('Source:\n'+self.getCode(includes, body, codeBegin, codeEnd))
      return

    (out, err, ret) = self.executeShellCommand(self.getLinkerCmd(), checkCommand = report)
    if sys.platform[:3] == 'win' or sys.platform == 'cygwin':
      self.linkerObj = self.linkerObj+'.exe'
    if os.path.isfile(self.compilerObj): os.remove(self.compilerObj)
    if cleanup and os.path.isfile(self.linkerObj): os.remove(self.linkerObj)
    return (err, ret)

  def checkLink(self, includes = '', body = '', cleanup = 1, codeBegin = None, codeEnd = None):
    (output, returnCode) = self.outputLink(includes, body, cleanup, codeBegin, codeEnd)
    output = self.filterLinkOutput(output)
    return not (returnCode or len(output))

  def getLinkerFlagsArg(self):
    '''Return the name of the argument which holds the linker flags for the current language'''
    language = self.language[-1]
    if language == 'C':
      flagsArg = 'LDFLAGS'
    elif language in ['C++', 'Cxx']:
      flagsArg = 'LDFLAGS'
    elif language == 'F77':
      flagsArg = 'LDFLAGS'
    else:
      raise RuntimeError('Unknown language: '+language)
    return flagsArg

  def checkLinkerFlag(self, flag):
    '''Determine whether the linker accepts the given flag'''
    flagsArg = self.getLinkerFlagsArg()
    oldFlags = self.framework.argDB[flagsArg]
    valid    = 1
    self.framework.argDB[flagsArg] = self.framework.argDB[flagsArg]+' '+flag
    (output, status)               = self.outputLink('', '')
    if status or output.find('unrecognized option') >= 0 or output.find('unknown flag') >= 0:
      valid = 0
    self.framework.argDB[flagsArg] = oldFlags
    return valid

  def addLinkerFlag(self, flag):
    '''Determine whether the linker accepts the given flag, and add it if valid'''
    if self.checkLinkerFlag(flag):
      flagsArg = self.getLinkerFlagsArg()
      self.framework.argDB[flagsArg] = self.framework.argDB[flagsArg]+' '+flag
      return
    raise RuntimeError('Bad linker flag: '+flag)

  def outputRun(self, includes, body, cleanup = 1):
    if not self.checkLink(includes, body, cleanup = 0): return ('', 1)
    if not os.path.isfile(self.linkerObj) or not os.access(self.linkerObj, os.X_OK):
      self.framework.log.write('ERROR while running executable: '+self.linkerObj+' is not executable')
      return ('', 1)
    command = './'+self.linkerObj
    self.framework.log.write('Executing: '+command+'\n')
    (status, output) = commands.getstatusoutput(command)
    if status:
      self.framework.log.write('ERROR while running executable: '+output+'\n')
      self.framework.log.write('ret = '+str(status)+'\n')
    if os.path.isfile(self.compilerObj): os.remove(self.compilerObj)
    if cleanup and os.path.isfile(self.linkerObj): os.remove(self.linkerObj)
    return (output, status)

  def checkRun(self, includes = '', body = '', cleanup = 1):
    (output, returnCode) = self.outputRun(includes, body, cleanup)
    return not returnCode

  ######################################
  # Methods for Autoconf Macro Execution
  def getDefaultMacros(self):
    '''Macros that seems necessary to run any given Autoconf macro'''
    return 'AC_INIT_BINSH\nAC_CONFIG_AUX_DIR('+self.configAuxDir+')\n'

  def getMacroVersion(self, macro):
    '''This is the version of Autoconf required by the macro'''
    m = re.search(r'^dnl\s+Version:\s+(?P<version>\d+\.\d+)', macro, re.M)
    if m:
      return m.group('version')
    else:
      return ''

  def getMacroVariables(self, macro):
    '''These are the variables output by the macro'''
    varRE = re.compile(r'^dnl\s+Variable:\s+(?P<variable>\w+)', re.M)
    return varRE.findall(macro)

  def replaceDefaultDescriptors(self, codeStr):
    '''Autoconf defines several default file descriptors, which we must assign'''
    newCode = re.sub('AC_FD_MSG', self.acMsgFD, codeStr)
    newCode = re.sub('AC_FD_CC',  self.getAcCCFD(),  newCode)
    return newCode

  def findUndefinedMacros(self, codeStr):
    '''This finds Auotconf macros which have not been expanded because no definitions have been found'''
    matches = re.findall(r'AC_\w+', codeStr)
    if len(matches):
      msg = 'Undefined macros:\n'
      for m in matches: msg += '  '+m+'\n'
      raise RuntimeError(msg)
    return

  def macroToShell(self, macro):
    '''This takes the text of an Autoconf macro and returns a tuple of the corresponding shell code and output variable names'''
    self.getMacroVersion(macro)
    command = self.m4
    if self.acMacroDir:
      command += ' -I'+self.acMacroDir
    if self.acLocalDir:
      command += ' -I'+self.acLocalDir+' -DAC_LOCALDIR='+self.acLocalDir
    if self.acReload and os.path.exists(os.path.join(self.acMacroDir, 'autoconf.m4f')):
      command += ' '+self.acReload+' autoconf.m4f'
    else:
      command += ' autoconf.m4'
    (input, output) = os.popen2(command)
    input.write(self.getDefaultMacros()+macro)
    input.close()
    out = output.read()
    shellCode = self.replaceDefaultDescriptors(out)
    self.findUndefinedMacros(shellCode)
    output.close()
    return (re.sub('__oline__', '0', shellCode), self.getMacroVariables(macro))

  def getDefaultVariables(self):
    '''These shell variables are set by Autoconf, and seem to be necessary to run any given macro'''
    return '''
    host=NONE
    nonopt=NONE
    CONFIG_SHELL=%s
    ac_ext="c"
    ac_exeext=""
    ac_cpp=\'$CPP $CPPFLAGS\'
    ac_compile=\'${CC-cc} -c $CFLAGS $CPPFLAGS conftest.$ac_ext 1>&%s\'
    ac_link=\'${CC-cc} -o conftest${ac_exeext} $CFLAGS $CPPFLAGS $LDFLAGS conftest.$ac_ext $LIBS 1>&%s\'
    exec %s>>%s
    ''' % (self.shell, self.getAcCCFD(), self.getAcCCFD(), self.getAcCCFD(), self.framework.logName)

  def parseShellOutput(self, output):
    '''This retrieves the output variable values from macro shell code'''
    results = {}
    varRE   = re.compile(r'(?P<name>\w+)\s+=\s+(?P<value>.*)')
    for line in output.split('\n'):
      m = varRE.match(line)
      if m: results[m.group('name')] = m.group('value')
    return results

  def executeShellCode(self, code):
    '''This executes the shell code for an Autoconf macro, appending code which causes the output variables to be printed'''
    codeStr  = self.getDefaultVariables()
    codeStr += code[0]
    for var in code[1]:
      codeStr += 'echo "'+var+' = " ${'+var+'}\n'
    self.framework.outputHeader(self.compilerDefines)
    (input, output) = os.popen4(self.shell)
    input.write(codeStr)
    input.close()
    results = output.read()
    output.close()
    if os.path.isfile(self.compilerDefines): os.remove(self.compilerDefines)
    return self.parseShellOutput(results)

  def configure(self):
    pass

  def splitLibs(self,libArgs):
    '''Takes a string containing a list of libraries (including potentially -L, -l, -w etc) and generates a list of libraries'''
    dirs = []
    libs = []
    for arg in libArgs.split(' '):
      if not arg: continue
      if arg.startswith('-L'):
        dirs.append(arg[2:])
      elif arg.startswith('-l'):
        libs.append(arg[2:])
      elif not arg.startswith('-'):
        libs.append(arg)
    libArgs = []
    for lib in libs:
      if not os.path.isabs(lib):
        added = 0
        for dir in dirs:
          if added:
	    break
	  for ext in ['a', 'so']:
            filename = os.path.join(dir, 'lib'+lib+'.'+ext)
            if os.path.isfile(filename):
              libArgs.append(filename)
              added = 1
              break
      else:
        libArgs.append(lib)
    return libArgs

  def splitIncludes(self,incArgs):
    '''Takes a string containing a list of include directories with -I and generates a list of includes'''
    includes = []
    for inc in incArgs.split(' '):
      if inc.startswith('-I'):
        # check if directory exists?
        includes.append(inc[2:])
    return includes<|MERGE_RESOLUTION|>--- conflicted
+++ resolved
@@ -509,24 +509,10 @@
     self.framework.argDB[flagsArg] = oldFlags
     return valid
 
-<<<<<<< HEAD
-  def addCompilerFlag(self, flag, includes = '', body = '', extraflags=''):
-    if self.checkCompilerFlag(flag+' '+extraflags, includes, body):
-      language = self.language[-1]
-      if language == 'C':
-        flagsArg = 'CFLAGS'
-      elif language in ['C++', 'Cxx']:
-        flagsArg = 'CXXFLAGS'
-      elif language == 'F77':
-        flagsArg = 'FFLAGS'
-      else:
-        raise RuntimeError('Unknown language: '+language)
-=======
   def addCompilerFlag(self, flag, includes = '', body = ''):
     '''Determine whether the compiler accepts the given flag, and add it if valid'''
     if self.checkCompilerFlag(flag, includes, body):
       flagsArg = self.getCompilerFlagsArg()
->>>>>>> 2f978f39
       self.framework.argDB[flagsArg] = self.framework.argDB[flagsArg]+' '+flag
       return
     raise RuntimeError('Bad compiler flag: '+flag)
