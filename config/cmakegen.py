--- conflicted
+++ resolved
@@ -245,13 +245,8 @@
   endif ()
 
 endif ()
-<<<<<<< HEAD
 ''' % dict(allsrc=' '.join([r'${PETSC' + pkg.upper() + r'_SRCS}' for pkg,deps in pkglist])))
-      f.write('''
-=======
-''' % (' '.join([r'${PETSC' + pkg.upper() + r'_SRCS}' for pkg,deps in pkglist]),))
     f.write('''
->>>>>>> 275495e4
 if (PETSC_CLANGUAGE_Cxx)
   foreach (file IN LISTS %s)
     if (file MATCHES "^.*\\\\.c$")
