# -*- mode: makefile -*-
#

ifeq ($(RM),true)
.SECONDARY: $(%.o) $(%f.o) $(%f90.o)
endif

LINK.c = $(CLINKER) $(CCPPFLAGS) $(LDFLAGS) $(EXEFLAGS)
LINK.o = $(CLINKER) $(LDFLAGS) $(EXEFLAGS)
LINK.F = $(FLINKER) $(FCPPFLAGS) $(LDFLAGS)
LINK.cc = $(CXXLINKER) $(CXXCPPFLAGS) $(LDFLAGS)

# make macros KOKKOS_USE_CUDA_COMPILER etc are defined in `${PETSC_DIR}/${PETSC_ARCH}/lib/petsc/conf/petscvariables`
ifneq ($(KOKKOS_USE_CUDA_COMPILER),)
  # Kokkos requires nvcc to be in PATH and the C++ compiler to be given in an environmental variable
  # We prefer to use the Kokkos nvcc_wrapper compiler wrapper for compiling Kokkos files. The command is adapted from PETSC_COMPILE.kokkos.cxx
<<<<<<< HEAD
  # in gmakefile.test, with additional "-o $*.o" to generate intended foo.o intead of foo.kokkos.o
  KOKKOS_COMPILE_SINGLE = PATH=`dirname $(CUDAC)`:$(PATH) NVCC_WRAPPER_DEFAULT_COMPILER="$(CUDA_CXX)" $(KOKKOS_BIN)/nvcc_wrapper --expt-extended-lambda -c $(CUDAC_FLAGS) ${PETSC_CCPPFLAGS} $(CUDACPPFLAGS) $(CUDA_CXXFLAGS) $(MPICXX_INCLUDES) -o $*.o
=======
  # in gmakefile.test, with additional "-o $*.o" to generate intended foo.o instead of foo.kokkos.o
  PETSC_KOKKOSCOMPILE_SINGLE = PATH=`dirname $(CUDAC)`:$(PATH) NVCC_WRAPPER_DEFAULT_COMPILER="$(CUDA_CXX)" $(KOKKOS_BIN)/nvcc_wrapper --expt-extended-lambda -c $(CUDAC_FLAGS) ${PETSC_CCPPFLAGS} $(CUDACPPFLAGS) $(CUDA_CXXFLAGS) $(MPICXX_INCLUDES) -o $*.o
>>>>>>> b877537e

  LINK.kokkos.cxx = PATH=`dirname $(CUDAC)`:$(PATH) NVCC_WRAPPER_DEFAULT_COMPILER=$(CUDA_CXX) $(KOKKOS_BIN)/nvcc_wrapper --expt-extended-lambda $(CUDAC_FLAGS) $(MPICXX_INCLUDES) ${PETSC_CCPPFLAGS} $(CUDA_CXXFLAGS) $(CUDACPPFLAGS) $(CUDA_CXXLIBS) $(MPICXX_LIBS) $(LDFLAGS)
else ifneq ($(KOKKOS_USE_HIP_COMPILER),)
  KOKKOS_COMPILE_SINGLE = ${PETSC_HIPCOMPILE_SINGLE}
  LINK.kokkos.cxx = $(HIPC)  $(HIPC_FLAGS)  $(HIPPP_FLAGS)  $(HIPOPTFLAGS)  $(CXXFLAGS) $(CXXCPPFLAGS) $(LDFLAGS) $(MPICXX_INCLUDES) $(MPICXX_LIBS)
else ifneq ($(KOKKOS_USE_SYCL_COMPILER),)
  KOKKOS_COMPILE_SINGLE = ${PETSC_SYCLCOMPILE_SINGLE}
  LINK.kokkos.cxx = $(SYCLC) $(SYCLC_FLAGS) $(SYCLPP_FLAGS) $(SYCLOPTFLAGS) $(CXXFLAGS) $(CXXCPPFLAGS) $(LDFLAGS) $(MPICXX_INCLUDES) $(MPICXX_LIBS)
else
  KOKKOS_COMPILE_SINGLE = ${PETSC_CXXCOMPILE_SINGLE}
  LINK.kokkos.cxx = $(CXXLINKER) $(CXX_FLAGS) $(CXXFLAGS) $(CXXCPPFLAGS) $(LDFLAGS)
endif

# Why do we filter out -fvisibility=hidden? See comments in gmakefile.test on PETSC_COMPILE.kokkos.cxx
PETSC_KOKKOSCOMPILE_SINGLE = $(filter-out -fvisibility=hidden,$(KOKKOS_COMPILE_SINGLE))

LINK.hip.cpp = $(HIPC) $(HIPC_FLAGS) $(HIPPP_FLAGS) $(HIPOPTFLAGS) $(CXXFLAGS) $(CXXCPPFLAGS) $(LDFLAGS) $(MPICXX_INCLUDES) $(MPICXX_LIBS)

ifneq ($(RAJA_USE_CUDA_COMPILER),)
  PETSC_RAJACOMPILE_SINGLE  = ${CUDAC} -o $*.o $(MPICXX_INCLUDES) ${CUDAC_FLAGS} -x cu -Xcudafe "--display_error_number" -c --compiler-options="${PETSC_CCPPFLAGS} ${PETSC_CC_INCLUDES} ${CUDA_CXXFLAGS}" --expt-extended-lambda --expt-relaxed-constexpr
else
    PETSC_RAJACOMPILE_SINGLE = ${CXX} -o $*.o -c ${CXX_FLAGS} ${CXXFLAGS} ${CXXCPPFLAGS}
endif

LDLIBS += $(PETSC_LIB)

% : %.F90
	$(LINK.F) $^ $(LOADLIBES) $(LDLIBS) -o $@
% : %.kokkos.cxx
	$(LINK.kokkos.cxx) $^ $(LOADLIBES) $(LDLIBS) -o $@
% : %.cxx
	$(LINK.cc) $^ $(LOADLIBES) $(LDLIBS) -o $@
% : %.hip.cpp
	$(LINK.hip.cpp) $^ $(LOADLIBES) $(LDLIBS) -o $@

ifneq (,$(findstring -TP,$(PCC_FLAGS)))
% : %.c
	${PETSC_COMPILE_SINGLE} `pwd`/$<
	${CLINKER} $(EXEFLAGS) -o $@ $@.o  $(PETSC_LIB)
endif

#  makes an Emscripten https://emscripten.org/ executable from a PETSc C main program
#  See config/examples/arch-ci-linux-emcc.py for an example of building the PETSc libraries with Emscripten
#  node drops a variety of silly crums that are not all trivially blockable
#
ifneq (,$(findstring emcc,$(CC)))
% : %.c
	${PETSC_COMPILE_SINGLE} `pwd`/$<
	${CLINKER} -s MAIN_MODULE -s ASSERTIONS=2 -s SAFE_HEAP=1 -s STACK_OVERFLOW_CHECK=1 -s ALLOW_MEMORY_GROWTH $(EXEFLAGS) -o $@.js $@.o $(PETSC_LIB)
	-@printf '#!/usr/bin/env sh\nnode --redirect-warnings=/dev/null $@.js $$* | grep -v "Heap resize call from" ' > $@
	-@chmod u+x $@
endif

include ${PETSC_DIR}/lib/petsc/conf/test.common<|MERGE_RESOLUTION|>--- conflicted
+++ resolved
@@ -14,13 +14,8 @@
 ifneq ($(KOKKOS_USE_CUDA_COMPILER),)
   # Kokkos requires nvcc to be in PATH and the C++ compiler to be given in an environmental variable
   # We prefer to use the Kokkos nvcc_wrapper compiler wrapper for compiling Kokkos files. The command is adapted from PETSC_COMPILE.kokkos.cxx
-<<<<<<< HEAD
-  # in gmakefile.test, with additional "-o $*.o" to generate intended foo.o intead of foo.kokkos.o
+  # in gmakefile.test, with additional "-o $*.o" to generate intended foo.o instead of foo.kokkos.o
   KOKKOS_COMPILE_SINGLE = PATH=`dirname $(CUDAC)`:$(PATH) NVCC_WRAPPER_DEFAULT_COMPILER="$(CUDA_CXX)" $(KOKKOS_BIN)/nvcc_wrapper --expt-extended-lambda -c $(CUDAC_FLAGS) ${PETSC_CCPPFLAGS} $(CUDACPPFLAGS) $(CUDA_CXXFLAGS) $(MPICXX_INCLUDES) -o $*.o
-=======
-  # in gmakefile.test, with additional "-o $*.o" to generate intended foo.o instead of foo.kokkos.o
-  PETSC_KOKKOSCOMPILE_SINGLE = PATH=`dirname $(CUDAC)`:$(PATH) NVCC_WRAPPER_DEFAULT_COMPILER="$(CUDA_CXX)" $(KOKKOS_BIN)/nvcc_wrapper --expt-extended-lambda -c $(CUDAC_FLAGS) ${PETSC_CCPPFLAGS} $(CUDACPPFLAGS) $(CUDA_CXXFLAGS) $(MPICXX_INCLUDES) -o $*.o
->>>>>>> b877537e
 
   LINK.kokkos.cxx = PATH=`dirname $(CUDAC)`:$(PATH) NVCC_WRAPPER_DEFAULT_COMPILER=$(CUDA_CXX) $(KOKKOS_BIN)/nvcc_wrapper --expt-extended-lambda $(CUDAC_FLAGS) $(MPICXX_INCLUDES) ${PETSC_CCPPFLAGS} $(CUDA_CXXFLAGS) $(CUDACPPFLAGS) $(CUDA_CXXLIBS) $(MPICXX_LIBS) $(LDFLAGS)
 else ifneq ($(KOKKOS_USE_HIP_COMPILER),)
