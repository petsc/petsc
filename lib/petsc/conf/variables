--- conflicted
+++ resolved
@@ -42,14 +42,9 @@
 PETSC_COMPILE_SINGLE    = ${PCC} -o $*.o -c ${PCC_FLAGS} ${PFLAGS} ${CCPPFLAGS}
 PETSC_CXXCOMPILE_SINGLE = ${CXX} -o $*.o -c ${CXX_FLAGS} ${CXXFLAGS} ${CXXCPPFLAGS}
 PETSC_FCOMPILE          = ${FC} -c ${FC_FLAGS} ${FFLAGS} ${FCPPFLAGS}  ${SOURCEF} ${SOURCEF90}
-<<<<<<< HEAD
+PETSC_FCOMPILE_SINGLE   = ${FC} -o $*.o -c ${FC_FLAGS} ${FFLAGS} ${FCPPFLAGS}
 PETSC_CUCOMPILE         = ${CUDAC} ${CUDAC_FLAGS} ${CUFLAGS} -c --compiler-options="${PCC_FLAGS} ${CFLAGS} ${CCPPFLAGS}" ${PSOURCECU}
 PETSC_CUCOMPILE_SINGLE  = ${CUDAC} -o $*.o ${CUDAC_FLAGS} ${CUFLAGS} -c --compiler-options="${PCC_FLAGS} ${CFLAGS} ${CCPPFLAGS}"
-=======
-PETSC_FCOMPILE_SINGLE   = ${FC} -o $*.o -c ${FC_FLAGS} ${FFLAGS} ${FCPPFLAGS}
-PETSC_CUCOMPILE         = ${CUDAC} ${CUDAC_FLAGS} -c --compiler-options="${PCC_FLAGS} ${CFLAGS} ${CCPPFLAGS}" ${PSOURCECU}
-PETSC_CUCOMPILE_SINGLE  = ${CUDAC} -o $*.o ${CUDAC_FLAGS} -c --compiler-options="${PCC_FLAGS} ${CFLAGS} ${CCPPFLAGS}"
->>>>>>> bae938ca
 #
 # define OBJSC OBJSCXX and OBJSF OBJSCU
 OBJSC        = $(SOURCEC:.c=.o)
